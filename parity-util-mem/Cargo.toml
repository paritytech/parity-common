--- conflicted
+++ resolved
@@ -26,15 +26,9 @@
 impl-trait-for-tuples = "0.1.3"
 
 smallvec = { version = "1.0.0", optional = true }
-<<<<<<< HEAD
-ethereum-types = { version = "0.9.0", optional = true, path = "../ethereum-types" }
-parking_lot = { version = "0.11.1", optional = true }
-primitive-types = { version = "0.7", path = "../primitive-types", default-features = false, optional = true }
-=======
 ethereum-types = { version = "0.10.0", optional = true, path = "../ethereum-types" }
 parking_lot = { version = "0.10.0", optional = true }
 primitive-types = { version = "0.8", path = "../primitive-types", default-features = false, optional = true }
->>>>>>> 64dd79e4
 
 [target.'cfg(target_os = "windows")'.dependencies]
 winapi = { version = "0.3.8", features = ["heapapi"] }
