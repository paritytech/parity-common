# Changelog

The format is based on [Keep a Changelog]. 

[Keep a Changelog]: http://keepachangelog.com/en/1.0.0/

## [Unreleased]
- Use `get_pinned` API to save one allocation for each call to `get()` (See [PR #274](https://github.com/paritytech/parity-common/pull/274) for details)
- Rename `drop_column` to `remove_last_column` (See [PR #274](https://github.com/paritytech/parity-common/pull/274) for details)
- Rename `get_cf` to `cf` (See [PR #274](https://github.com/paritytech/parity-common/pull/274) for details)
- Default column support removed from the API (See [PR #278](https://github.com/paritytech/parity-common/pull/278) for details)
  - Column argument type changed from `Option<u32>` to `u32`
  - Migration
    - Column index `None` -> `0`, `Some(0)` -> `1`, `Some(1)` -> `2`, etc.
    - Database must be opened with at least one column and existing DBs has to be opened with a number of columns increased by 1 to avoid having to migrate the data, e.g. before: `Some(9)`, after: `10`.
  - `DatabaseConfig::default()` defaults to 1 column
  - `Database::with_columns` still accepts `u32`, but panics if `0` is provided 
  - `Database::open` panics if configuration with 0 columns is provided
<<<<<<< HEAD
- Add `num_keys(col)` to get an estimate of the number of keys in a column (See [PR #285](https://github.com/paritytech/parity-common/pull/285)). 
=======
### Breaking 
- Remove `ElasticArray` and use the new `DBValue` (alias for `Vec<u8>`) and `DBKey` types from `kvdb`. (See [PR #282](https://github.com/paritytech/parity-common/pull/282/files))  

>>>>>>> ae7abe27
## [0.2.0] - 2019-11-28
- Switched away from using [parity-rocksdb](https://crates.io/crates/parity-rocksdb) in favour of upstream [rust-rocksdb](https://crates.io/crates/rocksdb) (see [PR #257](https://github.com/paritytech/parity-common/pull/257) for details)
- Revamped configuration handling, allowing per-column memory budgeting (see [PR #256](https://github.com/paritytech/parity-common/pull/256) for details)
### Dependencies
- rust-rocksdb v0.13

## [0.1.6] - 2019-10-24
- Updated to 2018 edition idioms (https://github.com/paritytech/parity-common/pull/237)
### Dependencies
- Updated dependencies (https://github.com/paritytech/parity-common/pull/239)<|MERGE_RESOLUTION|>--- conflicted
+++ resolved
@@ -16,13 +16,11 @@
   - `DatabaseConfig::default()` defaults to 1 column
   - `Database::with_columns` still accepts `u32`, but panics if `0` is provided 
   - `Database::open` panics if configuration with 0 columns is provided
-<<<<<<< HEAD
-- Add `num_keys(col)` to get an estimate of the number of keys in a column (See [PR #285](https://github.com/paritytech/parity-common/pull/285)). 
-=======
+- Add `num_keys(col)` to get an estimate of the number of keys in a column (See [PR #285](https://github.com/paritytech/parity-common/pull/285)).
+
 ### Breaking 
 - Remove `ElasticArray` and use the new `DBValue` (alias for `Vec<u8>`) and `DBKey` types from `kvdb`. (See [PR #282](https://github.com/paritytech/parity-common/pull/282/files))  
 
->>>>>>> ae7abe27
 ## [0.2.0] - 2019-11-28
 - Switched away from using [parity-rocksdb](https://crates.io/crates/parity-rocksdb) in favour of upstream [rust-rocksdb](https://crates.io/crates/rocksdb) (see [PR #257](https://github.com/paritytech/parity-common/pull/257) for details)
 - Revamped configuration handling, allowing per-column memory budgeting (see [PR #256](https://github.com/paritytech/parity-common/pull/256) for details)
