[package]
name = "kvdb-rocksdb"
version = "0.1.4"
authors = ["Parity Technologies <admin@parity.io>"]
repository = "https://github.com/paritytech/parity-common"
description = "kvdb implementation backed by rocksDB"
license = "GPL-3.0"

[dependencies]
elastic-array = "0.10"
fs-swap = "0.2.4"
interleaved-ordered = "0.1.0"
kvdb = { version = "0.1", path = "../kvdb" }
log = "0.4"
num_cpus = "1.0"
parking_lot = "0.6"
regex = "1.0"
<<<<<<< HEAD
#parity-rocksdb = "0.5"
parity-rocksdb = { version = "0.5", git = "https://github.com/cheme/rust-rocksdb", branch = "del_range" }
=======
rocksdb = "0.11"
>>>>>>> b0317f64

[dev-dependencies]
tempdir = "0.3"
ethereum-types = { version = "0.7", path = "../ethereum-types" }<|MERGE_RESOLUTION|>--- conflicted
+++ resolved
@@ -15,12 +15,7 @@
 num_cpus = "1.0"
 parking_lot = "0.6"
 regex = "1.0"
-<<<<<<< HEAD
-#parity-rocksdb = "0.5"
-parity-rocksdb = { version = "0.5", git = "https://github.com/cheme/rust-rocksdb", branch = "del_range" }
-=======
-rocksdb = "0.11"
->>>>>>> b0317f64
+rocksdb = "0.12"
 
 [dev-dependencies]
 tempdir = "0.3"
