--- conflicted
+++ resolved
@@ -14,10 +14,6 @@
 [dependencies]
 smallvec = "1.0.0"
 fs-swap = "0.2.4"
-<<<<<<< HEAD
-interleaved-ordered = "0.1.1"
-=======
->>>>>>> 7093b7e6
 kvdb = { path = "../kvdb", version = "0.5" }
 log = "0.4.8"
 num_cpus = "1.10.1"
