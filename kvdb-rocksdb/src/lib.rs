--- conflicted
+++ resolved
@@ -31,7 +31,6 @@
 extern crate kvdb;
 
 use std::collections::{HashMap, HashSet};
-use std::marker::PhantomData;
 use std::{cmp, fs, io, mem, result, error};
 use std::path::Path;
 
@@ -208,8 +207,7 @@
 // inner DB (to prevent closing via restoration) may be re-evaluated in the future.
 //
 pub struct DatabaseIterator<'a> {
-	iter: InterleaveOrdered<::std::vec::IntoIter<(Box<[u8]>, Box<[u8]>)>, DBIterator>,
-	_marker: PhantomData<&'a ()>,
+	iter: InterleaveOrdered<::std::vec::IntoIter<(Box<[u8]>, Box<[u8]>)>, DBIterator<'a>>,
 }
 
 impl<'a> Iterator for DatabaseIterator<'a> {
@@ -222,7 +220,7 @@
 
 struct DBAndColumns {
 	db: DB,
-	cfs: Vec<MakeSendSync<ColumnFamily>>,
+	cfs: Vec<MakeSendSync<ColumnFamily<'static>>>,
 }
 
 // get column family configuration from database config.
@@ -326,36 +324,10 @@
 
 	/// Open database file. Creates if it does not exist.
 	pub fn open(config: &DatabaseConfig, path: &str) -> io::Result<Database> {
-<<<<<<< HEAD
-		let mut opts = Options::new();
-
-		if let Some(rate_limit) = config.compaction.write_rate_limit {
-			opts.set_parsed_options(&format!("rate_limiter_bytes_per_sec={}", rate_limit)).map_err(other_io_err)?;
-		}
-		opts.set_use_fsync(false);
-		opts.create_if_missing(true);
-		opts.set_max_open_files(config.max_open_files);
-		opts.set_parsed_options("keep_log_file_num=1").map_err(other_io_err)?;
-		opts.set_parsed_options("bytes_per_sync=1048576").map_err(other_io_err)?;
-		opts.set_db_write_buffer_size(config.memory_budget_per_col() / 2);
-		opts.increase_parallelism(cmp::max(1, ::num_cpus::get() as i32 / 2));
-
-		let mut block_opts = BlockBasedOptions::new();
-
-		{
-			block_opts.set_block_size(config.compaction.block_size);
-			// Set cache size as recommended by
-			// https://github.com/facebook/rocksdb/wiki/Setup-Options-and-Basic-Tuning#block-cache-size
-			let cache_size = config.memory_budget() / 3;
-			let cache = Cache::new(cache_size);
-			block_opts.set_cache(cache);
-		}
-=======
 		let mut block_opts = BlockBasedOptions::default();
 		block_opts.set_block_size(config.compaction.block_size);
 		let cache_size = cmp::max(8, config.memory_budget() / 3);
 		block_opts.set_lru_cache(cache_size);
->>>>>>> b0317f64
 
 		// attempt database repair if it has been previously marked as corrupted
 		let db_corrupted = Path::new(path).join(Database::CORRUPTION_FILE_NAME);
@@ -519,7 +491,7 @@
 						for prefix in column.iter() {
 							if let Some(end_range) = util_end_for_prefix(&prefix[..]) {
 								if c > 0 {
-									batch.delete_range_cf(cfs[c - 1], &prefix[..], &end_range[..])
+									batch.delete_range_cf(*cfs[c - 1], &prefix[..], &end_range[..])
 										.map_err(other_io_err)?;
 								} else {
 									batch.delete_range(&prefix[..], &end_range[..])
@@ -533,7 +505,10 @@
 								// the latest one is added afterward.
 								// TODO EMCH is it worth putting a switch: currently we drop on end so it is not.
 								for key in keys {
-									batch.delete(&key.0[..]).map_err(other_io_err)?;
+                  match ocol {
+							      None => batch.delete(&key.0[..]).map_err(other_io_err)?,
+							      Some(c) => batch.delete_cf(*cfs[c as usize], &key.0[..]).map_err(other_io_err)?,
+  						    }
 								}
 							}
 						}
@@ -586,14 +561,13 @@
 						},
 						DBOp::Delete { col, key } => match col {
 							None => batch.delete(&key).map_err(other_io_err)?,
-<<<<<<< HEAD
-							Some(c) => batch.delete_cf(cfs[c as usize], &key).map_err(other_io_err)?,
+							Some(c) => batch.delete_cf(*cfs[c as usize], &key).map_err(other_io_err)?,
 						},
 						DBOp::DeletePrefix { col, prefix } => {
 							if let Some(end_range) = util_end_for_prefix(&prefix[..]) {
 								match col {
 									None => batch.delete_range(&prefix[..], &end_range[..]).map_err(other_io_err)?,
-									Some(c) => batch.delete_range_cf(cfs[c as usize], &prefix[..], &end_range[..])
+									Some(c) => batch.delete_range_cf(*cfs[c as usize], &prefix[..], &end_range[..])
 										.map_err(other_io_err)?,
 								}
 							} else {
@@ -603,14 +577,13 @@
 								// the latest one is added afterward.
 								// TODO EMCH is it worth putting a switch: currently we drop on end so it is not.
 								for key in keys {
-									batch.delete(&key.0[..]).map_err(other_io_err)?;
-								}
+                  match col {
+							      None => batch.delete(&key.0[..]).map_err(other_io_err)?,
+							      Some(c) => batch.delete_cf(*cfs[c as usize], &key.0[..]).map_err(other_io_err)?,
+                  }
+						    }
 							}
 						},
-=======
-							Some(c) => batch.delete_cf(*cfs[c as usize], &key).map_err(other_io_err)?,
-						}
->>>>>>> b0317f64
 					}
 				}
 
@@ -690,7 +663,6 @@
 
 				Some(DatabaseIterator {
 					iter: interleave_ordered(overlay_data, iter),
-					_marker: PhantomData,
 				})
 			},
 			None => None,
@@ -700,18 +672,7 @@
 	fn iter_from_prefix(&self, col: Option<u32>, prefix: &[u8]) -> Option<DatabaseIterator> {
 		match *self.db.read() {
 			Some(DBAndColumns { ref db, ref cfs }) => {
-<<<<<<< HEAD
 				Some(self.iter_from_prefix_and_db(col, prefix, db, cfs))
-=======
-				let iter = col.map_or_else(|| db.iterator(IteratorMode::From(prefix, Direction::Forward)),
-					|c| db.iterator_cf(*cfs[c as usize], IteratorMode::From(prefix, Direction::Forward))
-						.expect("iterator params are valid; qed"));
-
-				Some(DatabaseIterator {
-					iter: interleave_ordered(Vec::new(), iter),
-					_marker: PhantomData,
-				})
->>>>>>> b0317f64
 			},
 			None => None,
 		}
@@ -722,19 +683,17 @@
 		col: Option<u32>,
 		prefix: &[u8],
 		db: &DB,
-		cfs: &Vec<Column>,
+		cfs: &Vec<MakeSendSync<ColumnFamily<'static>>>,
 	) -> DatabaseIterator {
-		let iter = col.map_or_else(|| db.iterator_opt(IteratorMode::From(prefix, Direction::Forward), &self.read_opts),
-			|c| db.iterator_cf_opt(cfs[c as usize], IteratorMode::From(prefix, Direction::Forward), &self.read_opts)
-				.expect("iterator params are valid; qed"));
+    let iter = col.map_or_else(|| db.iterator(IteratorMode::From(prefix, Direction::Forward)),
+					|c| db.iterator_cf(*cfs[c as usize], IteratorMode::From(prefix, Direction::Forward))
+						.expect("iterator params are valid; qed"));
 
 		DatabaseIterator {
+      // TODO EMCH this is incorrect.
 			iter: interleave_ordered(Vec::new(), iter),
-			_marker: PhantomData,
-		}
-	}
-
-
+		}
+	}
 
 	/// Close the database
 	fn close(&self) {
