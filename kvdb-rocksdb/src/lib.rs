--- conflicted
+++ resolved
@@ -146,19 +146,13 @@
 	}
 }
 
-<<<<<<< HEAD
-=======
 /// Custom comparison function for row ordering
->>>>>>> 6f9237e2
 pub trait Comparator<'a>: Send + Sync {
 	fn get_fn(&self) -> Box<dyn Fn(&[u8], &[u8]) -> cmp::Ordering + 'a>;
 }
 
-<<<<<<< HEAD
-=======
 /// A wrapper to allow the comparator to be both cloneable and convertible into Box<dyn Fn>,
 /// which is required by RocksDb
->>>>>>> 6f9237e2
 pub struct ComparatorWrapper<T> {
 	cmp: T,
 }
@@ -183,10 +177,7 @@
 	/// `DB_DEFAULT_COLUMN_MEMORY_BUDGET_MB` is used for that column.
 	pub memory_budget: Option<MiB>,
 
-<<<<<<< HEAD
-=======
 	/// Custom comparison function for row ordering
->>>>>>> 6f9237e2
 	pub comparator: Option<std::sync::Arc<dyn Comparator<'static>>>,
 }
 
@@ -624,7 +615,6 @@
 		self.inner.db.try_catch_up_with_primary().map_err(other_io_err)
 	}
 
-<<<<<<< HEAD
 	pub fn raw_iter(&self, col: u32) -> io::Result<DBRawIterator<'_>> {
 		Ok(self.inner.db.raw_iterator_cf(self.inner.cf(col as usize)?))
 	}
@@ -633,16 +623,6 @@
 	///
 	/// After compaction of the column, this may lead to better read performance.
 	pub fn force_compact(&self, col: u32) -> io::Result<()> {
-=======
-	/// Raw RocksDb iterator, which exposes seek operations, unavailable 
-	/// in Iterator trait
-	pub fn raw_iter(&self, col: u32) -> io::Result<DBRawIterator<'_>> {
-		Ok(self.inner.db.raw_iterator_cf(self.inner.cf(col as usize)?))
-  }
-  
-	/// Force compacting the entire db.
-	fn force_compaction(&self) -> io::Result<()> {
->>>>>>> 6f9237e2
 		let mut compact_options = CompactOptions::default();
 		compact_options.set_bottommost_level_compaction(rocksdb::BottommostLevelCompaction::Force);
 		self.inner.db.compact_range_cf_opt(
