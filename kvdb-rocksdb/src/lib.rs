// Copyright 2020 Parity Technologies
//
// Licensed under the Apache License, Version 2.0 <LICENSE-APACHE or
// http://www.apache.org/licenses/LICENSE-2.0> or the MIT license
// <LICENSE-MIT or http://opensource.org/licenses/MIT>, at your
// option. This file may not be copied, modified, or distributed
// except according to those terms.

mod iter;
mod stats;

use std::{cmp, collections::HashMap, convert::identity, error, fs, io, mem, path::Path, result};

use parity_util_mem::MallocSizeOf;
use parking_lot::RwLock;
use rocksdb::{
	BlockBasedOptions, ColumnFamily, ColumnFamilyDescriptor, Error, Options, ReadOptions, WriteBatch, WriteOptions, DB,
};

use crate::iter::KeyValuePair;
use fs_swap::{swap, swap_nonatomic};
use kvdb::{DBOp, DBTransaction, DBValue, KeyValueDB};
use log::{debug, warn};

#[cfg(target_os = "linux")]
use regex::Regex;
#[cfg(target_os = "linux")]
use std::fs::File;
#[cfg(target_os = "linux")]
use std::path::PathBuf;
#[cfg(target_os = "linux")]
use std::process::Command;

fn other_io_err<E>(e: E) -> io::Error
where
	E: Into<Box<dyn error::Error + Send + Sync>>,
{
	io::Error::new(io::ErrorKind::Other, e)
}

// Used for memory budget.
type MiB = usize;

const KB: usize = 1_024;
const MB: usize = 1_024 * KB;

/// The default column memory budget in MiB.
pub const DB_DEFAULT_COLUMN_MEMORY_BUDGET_MB: MiB = 128;

/// The default memory budget in MiB.
pub const DB_DEFAULT_MEMORY_BUDGET_MB: MiB = 512;

/// Compaction profile for the database settings
/// Note, that changing these parameters may trigger
/// the compaction process of RocksDB on startup.
/// https://github.com/facebook/rocksdb/wiki/Leveled-Compaction#level_compaction_dynamic_level_bytes-is-true
#[derive(Clone, Copy, PartialEq, Debug)]
pub struct CompactionProfile {
	/// L0-L1 target file size
	/// The minimum size should be calculated in accordance with the
	/// number of levels and the expected size of the database.
	pub initial_file_size: u64,
	/// block size
	pub block_size: usize,
}

impl Default for CompactionProfile {
	/// Default profile suitable for most storage
	fn default() -> CompactionProfile {
		CompactionProfile::ssd()
	}
}

/// Given output of df command return Linux rotational flag file path.
#[cfg(target_os = "linux")]
pub fn rotational_from_df_output(df_out: Vec<u8>) -> Option<PathBuf> {
	use std::str;
	str::from_utf8(df_out.as_slice())
		.ok()
		// Get the drive name.
		.and_then(|df_str| {
			Regex::new(r"/dev/(sd[:alpha:]{1,2})")
				.ok()
				.and_then(|re| re.captures(df_str))
				.and_then(|captures| captures.get(1))
		})
		// Generate path e.g. /sys/block/sda/queue/rotational
		.map(|drive_path| {
			let mut p = PathBuf::from("/sys/block");
			p.push(drive_path.as_str());
			p.push("queue/rotational");
			p
		})
}

impl CompactionProfile {
	/// Attempt to determine the best profile automatically, only Linux for now.
	#[cfg(target_os = "linux")]
	pub fn auto(db_path: &Path) -> CompactionProfile {
		use std::io::Read;
		let hdd_check_file = db_path
			.to_str()
			.and_then(|path_str| Command::new("df").arg(path_str).output().ok())
			.and_then(|df_res| if df_res.status.success() { Some(df_res.stdout) } else { None })
			.and_then(rotational_from_df_output);
		// Read out the file and match compaction profile.
		if let Some(hdd_check) = hdd_check_file {
			if let Ok(mut file) = File::open(hdd_check.as_path()) {
				let mut buffer = [0; 1];
				if file.read_exact(&mut buffer).is_ok() {
					// 0 means not rotational.
					if buffer == [48] {
						return Self::ssd();
					}
					// 1 means rotational.
					if buffer == [49] {
						return Self::hdd();
					}
				}
			}
		}
		// Fallback if drive type was not determined.
		Self::default()
	}

	/// Just default for other platforms.
	#[cfg(not(target_os = "linux"))]
	pub fn auto(_db_path: &Path) -> CompactionProfile {
		Self::default()
	}

	/// Default profile suitable for SSD storage
	pub fn ssd() -> CompactionProfile {
		CompactionProfile { initial_file_size: 64 * MB as u64, block_size: 16 * KB }
	}

	/// Slow HDD compaction profile
	pub fn hdd() -> CompactionProfile {
		CompactionProfile { initial_file_size: 256 * MB as u64, block_size: 64 * KB }
	}
}

/// Database configuration
#[derive(Clone)]
pub struct DatabaseConfig {
	/// Max number of open files.
	pub max_open_files: i32,
	/// Memory budget (in MiB) used for setting block cache size and
	/// write buffer size for each column including the default one.
	/// If the memory budget of a column is not specified,
	/// `DB_DEFAULT_COLUMN_MEMORY_BUDGET_MB` is used for that column.
	pub memory_budget: HashMap<u32, MiB>,
	/// Compaction profile.
	pub compaction: CompactionProfile,
	/// Set number of columns.
	///
	/// # Safety
	///
	/// The number of columns must not be zero.
	pub columns: u32,
	/// Specify the maximum number of info/debug log files to be kept.
	pub keep_log_file_num: i32,
	/// Enable native RocksDB statistics.
	/// Disabled by default.
	///
	/// It can have a negative performance impact up to 10% according to
	/// https://github.com/facebook/rocksdb/wiki/Statistics.
	pub enable_statistics: bool,
}

impl DatabaseConfig {
	/// Create new `DatabaseConfig` with default parameters and specified set of columns.
	/// Note that cache sizes must be explicitly set.
	///
	/// # Safety
	///
	/// The number of `columns` must not be zero.
	pub fn with_columns(columns: u32) -> Self {
		assert!(columns > 0, "the number of columns must not be zero");

		Self { columns, ..Default::default() }
	}

	/// Returns the total memory budget in bytes.
	pub fn memory_budget(&self) -> MiB {
		(0..self.columns).map(|i| self.memory_budget.get(&i).unwrap_or(&DB_DEFAULT_COLUMN_MEMORY_BUDGET_MB) * MB).sum()
	}

	/// Returns the memory budget of the specified column in bytes.
	fn memory_budget_for_col(&self, col: u32) -> MiB {
		self.memory_budget.get(&col).unwrap_or(&DB_DEFAULT_COLUMN_MEMORY_BUDGET_MB) * MB
	}

	// Get column family configuration with the given block based options.
	fn column_config(&self, block_opts: &BlockBasedOptions, col: u32) -> Options {
		let column_mem_budget = self.memory_budget_for_col(col);
		let mut opts = Options::default();

		opts.set_level_compaction_dynamic_level_bytes(true);
		opts.set_block_based_table_factory(block_opts);
		opts.optimize_level_style_compaction(column_mem_budget);
		opts.set_target_file_size_base(self.compaction.initial_file_size);
		opts.set_compression_per_level(&[]);

		opts
	}
}

impl Default for DatabaseConfig {
	fn default() -> DatabaseConfig {
		DatabaseConfig {
			max_open_files: 512,
			memory_budget: HashMap::new(),
			compaction: CompactionProfile::default(),
			columns: 1,
			keep_log_file_num: 1,
			enable_statistics: false,
		}
	}
}

struct DBAndColumns {
	db: DB,
	column_names: Vec<String>,
}

impl MallocSizeOf for DBAndColumns {
	fn size_of(&self, ops: &mut parity_util_mem::MallocSizeOfOps) -> usize {
		let mut total = self.column_names.size_of(ops)
			// we have at least one column always, so we can call property on it
			+ self.db
				.property_int_value_cf(self.cf(0), "rocksdb.block-cache-usage")
				.unwrap_or(Some(0))
				.map(|x| x as usize)
				.unwrap_or(0);

		for v in 0..self.column_names.len() {
			total += self.static_property_or_warn(v, "rocksdb.estimate-table-readers-mem");
			total += self.static_property_or_warn(v, "rocksdb.cur-size-all-mem-tables");
		}

		total
	}
}

impl DBAndColumns {
	fn cf(&self, i: usize) -> &ColumnFamily {
		self.db.cf_handle(&self.column_names[i]).expect("the specified column name is correct; qed")
	}

	fn static_property_or_warn(&self, col: usize, prop: &str) -> usize {
		match self.db.property_int_value_cf(self.cf(col), prop) {
			Ok(Some(v)) => v as usize,
			_ => {
				warn!("Cannot read expected static property of RocksDb database: {}", prop);
				0
			}
		}
	}
}

/// Key-Value database.
#[derive(MallocSizeOf)]
pub struct Database {
	db: RwLock<Option<DBAndColumns>>,
	#[ignore_malloc_size_of = "insignificant"]
	config: DatabaseConfig,
	path: String,
	#[ignore_malloc_size_of = "insignificant"]
	opts: Options,
	#[ignore_malloc_size_of = "insignificant"]
	write_opts: WriteOptions,
	#[ignore_malloc_size_of = "insignificant"]
	read_opts: ReadOptions,
	#[ignore_malloc_size_of = "insignificant"]
	block_opts: BlockBasedOptions,
	#[ignore_malloc_size_of = "insignificant"]
	stats: stats::RunningDbStats,
}

#[inline]
fn check_for_corruption<T, P: AsRef<Path>>(path: P, res: result::Result<T, Error>) -> io::Result<T> {
	if let Err(ref s) = res {
		if is_corrupted(s) {
			warn!("DB corrupted: {}. Repair will be triggered on next restart", s);
			let _ = fs::File::create(path.as_ref().join(Database::CORRUPTION_FILE_NAME));
		}
	}

	res.map_err(other_io_err)
}

fn is_corrupted(err: &Error) -> bool {
	err.as_ref().starts_with("Corruption:")
		|| err.as_ref().starts_with("Invalid argument: You have to open all column families")
}

/// Generate the options for RocksDB, based on the given `DatabaseConfig`.
fn generate_options(config: &DatabaseConfig) -> Options {
	let mut opts = Options::default();

	opts.set_report_bg_io_stats(true);
	if config.enable_statistics {
		opts.enable_statistics();
	}
	opts.set_use_fsync(false);
	opts.create_if_missing(true);
	opts.set_max_open_files(config.max_open_files);
	opts.set_bytes_per_sync(1 * MB as u64);
	opts.set_keep_log_file_num(1);
	opts.increase_parallelism(cmp::max(1, num_cpus::get() as i32 / 2));

	opts
}

/// Generate the block based options for RocksDB, based on the given `DatabaseConfig`.
fn generate_block_based_options(config: &DatabaseConfig) -> BlockBasedOptions {
	let mut block_opts = BlockBasedOptions::default();
	block_opts.set_block_size(config.compaction.block_size);
	// Set cache size as recommended by
	// https://github.com/facebook/rocksdb/wiki/Setup-Options-and-Basic-Tuning#block-cache-size
	let cache_size = config.memory_budget() / 3;
	if cache_size == 0 {
		block_opts.disable_cache()
	} else {
		block_opts.set_lru_cache(cache_size);
		// "index and filter blocks will be stored in block cache, together with all other data blocks."
		// See: https://github.com/facebook/rocksdb/wiki/Memory-usage-in-RocksDB#indexes-and-filter-blocks
		block_opts.set_cache_index_and_filter_blocks(true);
		// Don't evict L0 filter/index blocks from the cache
		block_opts.set_pin_l0_filter_and_index_blocks_in_cache(true);
	}
	block_opts.set_bloom_filter(10, true);

	block_opts
}

impl Database {
	const CORRUPTION_FILE_NAME: &'static str = "CORRUPTED";

	/// Open database file. Creates if it does not exist.
	///
	/// # Safety
	///
	/// The number of `config.columns` must not be zero.
	pub fn open(config: &DatabaseConfig, path: &str) -> io::Result<Database> {
		assert!(config.columns > 0, "the number of columns must not be zero");

		let opts = generate_options(config);
		let block_opts = generate_block_based_options(config);

		// attempt database repair if it has been previously marked as corrupted
		let db_corrupted = Path::new(path).join(Database::CORRUPTION_FILE_NAME);
		if db_corrupted.exists() {
			warn!("DB has been previously marked as corrupted, attempting repair");
			DB::repair(&opts, path).map_err(other_io_err)?;
			fs::remove_file(db_corrupted)?;
		}

		let column_names: Vec<_> = (0..config.columns).map(|c| format!("col{}", c)).collect();

		let write_opts = WriteOptions::default();
		let mut read_opts = ReadOptions::default();
		read_opts.set_verify_checksums(false);

		let cf_descriptors: Vec<_> = (0..config.columns)
			.map(|i| ColumnFamilyDescriptor::new(&column_names[i as usize], config.column_config(&block_opts, i)))
			.collect();

		let db = match DB::open_cf_descriptors(&opts, path, cf_descriptors) {
			Err(_) => {
				// retry and create CFs
				match DB::open_cf(&opts, path, &[] as &[&str]) {
					Ok(mut db) => {
						for (i, name) in column_names.iter().enumerate() {
							let _ = db
								.create_cf(name, &config.column_config(&block_opts, i as u32))
								.map_err(other_io_err)?;
						}
						Ok(db)
					}
					err => err,
				}
			}
			ok => ok,
		};

		let db = match db {
			Ok(db) => db,
			Err(ref s) if is_corrupted(s) => {
				warn!("DB corrupted: {}, attempting repair", s);
				DB::repair(&opts, path).map_err(other_io_err)?;

				let cf_descriptors: Vec<_> = (0..config.columns)
					.map(|i| {
						ColumnFamilyDescriptor::new(&column_names[i as usize], config.column_config(&block_opts, i))
					})
					.collect();

				DB::open_cf_descriptors(&opts, path, cf_descriptors).map_err(other_io_err)?
			}
			Err(s) => return Err(other_io_err(s)),
		};
		Ok(Database {
			db: RwLock::new(Some(DBAndColumns { db, column_names })),
			config: config.clone(),
			path: path.to_owned(),
			opts,
			read_opts,
			write_opts,
			block_opts,
			stats: stats::RunningDbStats::new(),
		})
	}

	/// Helper to create new transaction for this database.
	pub fn transaction(&self) -> DBTransaction {
		DBTransaction::new()
	}

	/// Commit transaction to database.
	pub fn write(&self, tr: DBTransaction) -> io::Result<()> {
		match *self.db.read() {
			Some(ref cfs) => {
				let mut batch = WriteBatch::default();
				let ops = tr.ops;

				self.stats.tally_writes(ops.len() as u64);
				self.stats.tally_transactions(1);

				let mut stats_total_bytes = 0;

				for op in ops {
					let cf = cfs.cf(op.col() as usize);

					match op {
						DBOp::Insert { col: _, key, value } => {
							stats_total_bytes += key.len() + value.len();
							batch.put_cf(cf, &key, &value).map_err(other_io_err)?
						}
						DBOp::Delete { col: _, key } => {
							// We count deletes as writes.
							stats_total_bytes += key.len();
							batch.delete_cf(cf, &key).map_err(other_io_err)?
						}
<<<<<<< HEAD
						DBOp::DeletePrefix { col, prefix } => {
							if prefix.len() > 0 {
								if let Some(end_range) = kvdb::end_prefix(&prefix[..]) {
									batch.delete_range_cf(cf, &prefix[..], &end_range[..]).map_err(other_io_err)?;
								} else {
									for (key, _) in self.iter_from_prefix(col, &prefix[..]) {
										batch.delete_cf(cf, &key[..]).map_err(other_io_err)?;
									}
								}
							} else {
								// Deletes all values in the column.
								let end_range = &[u8::max_value()];
								batch.delete_range_cf(cf, &prefix[..], &end_range[..]).map_err(other_io_err)?;
								for (key, _) in self.iter_from_prefix(col, &end_range[..]) {
									batch.delete_cf(cf, &key[..]).map_err(other_io_err)?;
								}
=======
						DBOp::DeletePrefix { col: _, prefix } => {
							if !prefix.is_empty() {
								let end_range = kvdb::end_prefix(&prefix[..]);
								batch.delete_range_cf(cf, &prefix[..], &end_range[..]).map_err(other_io_err)?;
							} else {
								// Deletes all values in the column.
								let end_range = &[u8::max_value()];
								batch.delete_range_cf(cf, &[][..], &end_range[..]).map_err(other_io_err)?;
								batch.delete_cf(cf, &end_range[..]).map_err(other_io_err)?;
>>>>>>> a52fbeb0
							}
						}
					};
				}
				self.stats.tally_bytes_written(stats_total_bytes as u64);

				check_for_corruption(&self.path, cfs.db.write_opt(batch, &self.write_opts))
			}
			None => Err(other_io_err("Database is closed")),
		}
	}

	/// Get value by key.
	pub fn get(&self, col: u32, key: &[u8]) -> io::Result<Option<DBValue>> {
		match *self.db.read() {
			Some(ref cfs) => {
				if cfs.column_names.get(col as usize).is_none() {
					return Err(other_io_err("column index is out of bounds"));
				}
				self.stats.tally_reads(1);
				let value = cfs
					.db
					.get_pinned_cf_opt(cfs.cf(col as usize), key, &self.read_opts)
					.map(|r| r.map(|v| v.to_vec()))
					.map_err(other_io_err);

				match value {
					Ok(Some(ref v)) => self.stats.tally_bytes_read((key.len() + v.len()) as u64),
					Ok(None) => self.stats.tally_bytes_read(key.len() as u64),
					_ => {}
				};

				value
			}
			None => Ok(None),
		}
	}

	/// Get value by partial key. Prefix size should match configured prefix size.
	pub fn get_by_prefix(&self, col: u32, prefix: &[u8]) -> Option<Box<[u8]>> {
		self.iter_with_prefix(col, prefix).next().map(|(_, v)| v)
	}

	/// Iterator over the data in the given database column index.
	/// Will hold a lock until the iterator is dropped
	/// preventing the database from being closed.
	pub fn iter<'a>(&'a self, col: u32) -> impl Iterator<Item = KeyValuePair> + 'a {
		let read_lock = self.db.read();
		let optional = if read_lock.is_some() {
			let guarded = iter::ReadGuardedIterator::new(read_lock, col, &self.read_opts);
			Some(guarded)
		} else {
			None
		};
		optional.into_iter().flat_map(identity)
	}

	/// Iterator over data in the `col` database column index matching the given prefix.
	/// Will hold a lock until the iterator is dropped
	/// preventing the database from being closed.
	fn iter_with_prefix<'a>(&'a self, col: u32, prefix: &'a [u8]) -> impl Iterator<Item = iter::KeyValuePair> + 'a {
		let read_lock = self.db.read();
		let optional = if read_lock.is_some() {
			let mut read_opts = ReadOptions::default();
			read_opts.set_verify_checksums(false);
			let end_prefix = kvdb::end_prefix(prefix).into_boxed_slice();
			// rocksdb doesn't work with an empty upper bound
			if !end_prefix.is_empty() {
				// SAFETY: the end_prefix lives as long as the iterator
				// See `ReadGuardedIterator` definition for more details.
				unsafe {
					read_opts.set_iterate_upper_bound(&end_prefix);
				}
			}
			let guarded = iter::ReadGuardedIterator::new_with_prefix(read_lock, col, prefix, end_prefix, &read_opts);
			Some(guarded)
		} else {
			None
		};
		optional.into_iter().flat_map(identity)
	}

	/// Close the database
	fn close(&self) {
		*self.db.write() = None;
	}

	/// Restore the database from a copy at given path.
	pub fn restore(&self, new_db: &str) -> io::Result<()> {
		self.close();

		// swap is guaranteed to be atomic
		match swap(new_db, &self.path) {
			Ok(_) => {
				// ignore errors
				let _ = fs::remove_dir_all(new_db);
			}
			Err(err) => {
				debug!("DB atomic swap failed: {}", err);
				match swap_nonatomic(new_db, &self.path) {
					Ok(_) => {
						// ignore errors
						let _ = fs::remove_dir_all(new_db);
					}
					Err(err) => {
						warn!("Failed to swap DB directories: {:?}", err);
						return Err(io::Error::new(
							io::ErrorKind::Other,
							"DB restoration failed: could not swap DB directories",
						));
					}
				}
			}
		}

		// reopen the database and steal handles into self
		let db = Self::open(&self.config, &self.path)?;
		*self.db.write() = mem::replace(&mut *db.db.write(), None);
		Ok(())
	}

	/// The number of column families in the db.
	pub fn num_columns(&self) -> u32 {
		self.db
			.read()
			.as_ref()
			.and_then(|db| if db.column_names.is_empty() { None } else { Some(db.column_names.len()) })
			.map(|n| n as u32)
			.unwrap_or(0)
	}

	/// The number of keys in a column (estimated).
	pub fn num_keys(&self, col: u32) -> io::Result<u64> {
		const ESTIMATE_NUM_KEYS: &str = "rocksdb.estimate-num-keys";
		match *self.db.read() {
			Some(ref cfs) => {
				let cf = cfs.cf(col as usize);
				match cfs.db.property_int_value_cf(cf, ESTIMATE_NUM_KEYS) {
					Ok(estimate) => Ok(estimate.unwrap_or_default()),
					Err(err_string) => Err(other_io_err(err_string)),
				}
			}
			None => Ok(0),
		}
	}

	/// Remove the last column family in the database. The deletion is definitive.
	pub fn remove_last_column(&self) -> io::Result<()> {
		match *self.db.write() {
			Some(DBAndColumns { ref mut db, ref mut column_names }) => {
				if let Some(name) = column_names.pop() {
					db.drop_cf(&name).map_err(other_io_err)?;
				}
				Ok(())
			}
			None => Ok(()),
		}
	}

	/// Add a new column family to the DB.
	pub fn add_column(&self) -> io::Result<()> {
		match *self.db.write() {
			Some(DBAndColumns { ref mut db, ref mut column_names }) => {
				let col = column_names.len() as u32;
				let name = format!("col{}", col);
				let col_config = self.config.column_config(&self.block_opts, col as u32);
				let _ = db.create_cf(&name, &col_config).map_err(other_io_err)?;
				column_names.push(name);
				Ok(())
			}
			None => Ok(()),
		}
	}

	/// Get RocksDB statistics.
	pub fn get_statistics(&self) -> HashMap<String, stats::RocksDbStatsValue> {
		if let Some(stats) = self.opts.get_statistics() {
			stats::parse_rocksdb_stats(&stats)
		} else {
			HashMap::new()
		}
	}
}

// duplicate declaration of methods here to avoid trait import in certain existing cases
// at time of addition.
impl KeyValueDB for Database {
	fn get(&self, col: u32, key: &[u8]) -> io::Result<Option<DBValue>> {
		Database::get(self, col, key)
	}

	fn get_by_prefix(&self, col: u32, prefix: &[u8]) -> Option<Box<[u8]>> {
		Database::get_by_prefix(self, col, prefix)
	}

	fn write(&self, transaction: DBTransaction) -> io::Result<()> {
		Database::write(self, transaction)
	}

	fn iter<'a>(&'a self, col: u32) -> Box<dyn Iterator<Item = KeyValuePair> + 'a> {
		let unboxed = Database::iter(self, col);
		Box::new(unboxed.into_iter())
	}

	fn iter_with_prefix<'a>(&'a self, col: u32, prefix: &'a [u8]) -> Box<dyn Iterator<Item = KeyValuePair> + 'a> {
		let unboxed = Database::iter_with_prefix(self, col, prefix);
		Box::new(unboxed.into_iter())
	}

	fn restore(&self, new_db: &str) -> io::Result<()> {
		Database::restore(self, new_db)
	}

	fn io_stats(&self, kind: kvdb::IoStatsKind) -> kvdb::IoStats {
		let rocksdb_stats = self.get_statistics();
		let cache_hit_count = rocksdb_stats.get("block.cache.hit").map(|s| s.count).unwrap_or(0u64);
		let overall_stats = self.stats.overall();
		let old_cache_hit_count = overall_stats.raw.cache_hit_count;

		self.stats.tally_cache_hit_count(cache_hit_count - old_cache_hit_count);

		let taken_stats = match kind {
			kvdb::IoStatsKind::Overall => self.stats.overall(),
			kvdb::IoStatsKind::SincePrevious => self.stats.since_previous(),
		};

		let mut stats = kvdb::IoStats::empty();

		stats.reads = taken_stats.raw.reads;
		stats.writes = taken_stats.raw.writes;
		stats.transactions = taken_stats.raw.transactions;
		stats.bytes_written = taken_stats.raw.bytes_written;
		stats.bytes_read = taken_stats.raw.bytes_read;
		stats.cache_reads = taken_stats.raw.cache_hit_count;
		stats.started = taken_stats.started;
		stats.span = taken_stats.started.elapsed();

		stats
	}
}

#[cfg(test)]
mod tests {
	use super::*;
	use kvdb_shared_tests as st;
	use std::io::{self, Read};
	use tempdir::TempDir;

	fn create(columns: u32) -> io::Result<Database> {
		let tempdir = TempDir::new("")?;
		let config = DatabaseConfig::with_columns(columns);
		Database::open(&config, tempdir.path().to_str().expect("tempdir path is valid unicode"))
	}

	#[test]
	fn get_fails_with_non_existing_column() -> io::Result<()> {
		let db = create(1)?;
		st::test_get_fails_with_non_existing_column(&db)
	}

	#[test]
	fn put_and_get() -> io::Result<()> {
		let db = create(1)?;
		st::test_put_and_get(&db)
	}

	#[test]
	fn delete_and_get() -> io::Result<()> {
		let db = create(1)?;
		st::test_delete_and_get(&db)
	}

	#[test]
	fn delete_prefix() -> io::Result<()> {
		let db = create(st::DELETE_PREFIX_NUM_COLUMNS)?;
		st::test_delete_prefix(&db)
	}

	#[test]
	fn iter() -> io::Result<()> {
		let db = create(1)?;
		st::test_iter(&db)
	}

	#[test]
	fn iter_with_prefix() -> io::Result<()> {
		let db = create(1)?;
		st::test_iter_with_prefix(&db)
	}

	#[test]
	fn complex() -> io::Result<()> {
		let db = create(1)?;
		st::test_complex(&db)
	}

	#[test]
	fn stats() -> io::Result<()> {
		let db = create(st::IO_STATS_NUM_COLUMNS)?;
		st::test_io_stats(&db)
	}

	#[test]
	fn mem_tables_size() {
		let tempdir = TempDir::new("").unwrap();

		let config = DatabaseConfig {
			max_open_files: 512,
			memory_budget: HashMap::new(),
			compaction: CompactionProfile::default(),
			columns: 11,
			keep_log_file_num: 1,
			enable_statistics: false,
		};

		let db = Database::open(&config, tempdir.path().to_str().unwrap()).unwrap();

		let mut batch = db.transaction();
		for i in 0u32..10000u32 {
			batch.put(i / 1000 + 1, &i.to_le_bytes(), &(i * 17).to_le_bytes());
		}
		db.write(batch).unwrap();

		{
			let db = db.db.read();
			db.as_ref().map(|db| {
				assert!(db.static_property_or_warn(0, "rocksdb.cur-size-all-mem-tables") > 512);
			});
		}
	}

	#[test]
	#[cfg(target_os = "linux")]
	fn df_to_rotational() {
		use std::path::PathBuf;
		// Example df output.
		let example_df = vec![
			70, 105, 108, 101, 115, 121, 115, 116, 101, 109, 32, 32, 32, 32, 32, 49, 75, 45, 98, 108, 111, 99, 107,
			115, 32, 32, 32, 32, 32, 85, 115, 101, 100, 32, 65, 118, 97, 105, 108, 97, 98, 108, 101, 32, 85, 115, 101,
			37, 32, 77, 111, 117, 110, 116, 101, 100, 32, 111, 110, 10, 47, 100, 101, 118, 47, 115, 100, 97, 49, 32,
			32, 32, 32, 32, 32, 32, 54, 49, 52, 48, 57, 51, 48, 48, 32, 51, 56, 56, 50, 50, 50, 51, 54, 32, 32, 49, 57,
			52, 52, 52, 54, 49, 54, 32, 32, 54, 55, 37, 32, 47, 10,
		];
		let expected_output = Some(PathBuf::from("/sys/block/sda/queue/rotational"));
		assert_eq!(rotational_from_df_output(example_df), expected_output);
	}

	#[test]
	#[should_panic]
	fn db_config_with_zero_columns() {
		let _cfg = DatabaseConfig::with_columns(0);
	}

	#[test]
	#[should_panic]
	fn open_db_with_zero_columns() {
		let cfg = DatabaseConfig { columns: 0, ..Default::default() };
		let _db = Database::open(&cfg, "");
	}

	#[test]
	fn add_columns() {
		let config_1 = DatabaseConfig::default();
		let config_5 = DatabaseConfig::with_columns(5);

		let tempdir = TempDir::new("").unwrap();

		// open 1, add 4.
		{
			let db = Database::open(&config_1, tempdir.path().to_str().unwrap()).unwrap();
			assert_eq!(db.num_columns(), 1);

			for i in 2..=5 {
				db.add_column().unwrap();
				assert_eq!(db.num_columns(), i);
			}
		}

		// reopen as 5.
		{
			let db = Database::open(&config_5, tempdir.path().to_str().unwrap()).unwrap();
			assert_eq!(db.num_columns(), 5);
		}
	}

	#[test]
	fn remove_columns() {
		let config_1 = DatabaseConfig::default();
		let config_5 = DatabaseConfig::with_columns(5);

		let tempdir = TempDir::new("drop_columns").unwrap();

		// open 5, remove 4.
		{
			let db = Database::open(&config_5, tempdir.path().to_str().unwrap()).expect("open with 5 columns");
			assert_eq!(db.num_columns(), 5);

			for i in (1..5).rev() {
				db.remove_last_column().unwrap();
				assert_eq!(db.num_columns(), i);
			}
		}

		// reopen as 1.
		{
			let db = Database::open(&config_1, tempdir.path().to_str().unwrap()).unwrap();
			assert_eq!(db.num_columns(), 1);
		}
	}

	#[test]
	fn test_num_keys() {
		let tempdir = TempDir::new("").unwrap();
		let config = DatabaseConfig::with_columns(1);
		let db = Database::open(&config, tempdir.path().to_str().unwrap()).unwrap();

		assert_eq!(db.num_keys(0).unwrap(), 0, "database is empty after creation");
		let key1 = b"beef";
		let mut batch = db.transaction();
		batch.put(0, key1, key1);
		db.write(batch).unwrap();
		assert_eq!(db.num_keys(0).unwrap(), 1, "adding a key increases the count");
	}

	#[test]
	fn default_memory_budget() {
		let c = DatabaseConfig::default();
		assert_eq!(c.columns, 1);
		assert_eq!(c.memory_budget(), DB_DEFAULT_COLUMN_MEMORY_BUDGET_MB * MB, "total memory budget is default");
		assert_eq!(
			c.memory_budget_for_col(0),
			DB_DEFAULT_COLUMN_MEMORY_BUDGET_MB * MB,
			"total memory budget for column 0 is the default"
		);
		assert_eq!(
			c.memory_budget_for_col(999),
			DB_DEFAULT_COLUMN_MEMORY_BUDGET_MB * MB,
			"total memory budget for any column is the default"
		);
	}

	#[test]
	fn memory_budget() {
		let mut c = DatabaseConfig::with_columns(3);
		c.memory_budget = [(0, 10), (1, 15), (2, 20)].iter().cloned().collect();
		assert_eq!(c.memory_budget(), 45 * MB, "total budget is the sum of the column budget");
	}

	#[test]
	fn test_stats_parser() {
		let raw = r#"rocksdb.row.cache.hit COUNT : 1
rocksdb.db.get.micros P50 : 2.000000 P95 : 3.000000 P99 : 4.000000 P100 : 5.000000 COUNT : 0 SUM : 15
"#;
		let stats = stats::parse_rocksdb_stats(raw);
		assert_eq!(stats["row.cache.hit"].count, 1);
		assert!(stats["row.cache.hit"].times.is_none());
		assert_eq!(stats["db.get.micros"].count, 0);
		let get_times = stats["db.get.micros"].times.unwrap();
		assert_eq!(get_times.sum, 15);
		assert_eq!(get_times.p50, 2.0);
		assert_eq!(get_times.p95, 3.0);
		assert_eq!(get_times.p99, 4.0);
		assert_eq!(get_times.p100, 5.0);
	}

	#[test]
	fn rocksdb_settings() {
		const NUM_COLS: usize = 2;
		let mut cfg = DatabaseConfig { enable_statistics: true, ..DatabaseConfig::with_columns(NUM_COLS as u32) };
		cfg.max_open_files = 123; // is capped by the OS fd limit (typically 1024)
		cfg.compaction.block_size = 323232;
		cfg.compaction.initial_file_size = 102030;
		cfg.memory_budget = [(0, 30), (1, 300)].iter().cloned().collect();

		let db_path = TempDir::new("config_test").expect("the OS can create tmp dirs");
		let db = Database::open(&cfg, db_path.path().to_str().unwrap()).expect("can open a db");
		let mut rocksdb_log = std::fs::File::open(format!("{}/LOG", db_path.path().to_str().unwrap()))
			.expect("rocksdb creates a LOG file");
		let mut settings = String::new();
		let statistics = db.get_statistics();
		assert!(statistics.contains_key("block.cache.hit"));

		rocksdb_log.read_to_string(&mut settings).unwrap();
		// Check column count
		assert!(settings.contains("Options for column family [default]"), "no default col");
		assert!(settings.contains("Options for column family [col0]"), "no col0");
		assert!(settings.contains("Options for column family [col1]"), "no col1");

		// Check max_open_files
		assert!(settings.contains("max_open_files: 123"));

		// Check block size
		assert!(settings.contains(" block_size: 323232"));

		// LRU cache (default column)
		assert!(settings.contains("block_cache_options:\n    capacity : 8388608"));
		// LRU cache for non-default columns is ⅓ of memory budget (including default column)
		let lru_size = (330 * MB) / 3;
		let needle = format!("block_cache_options:\n    capacity : {}", lru_size);
		let lru = settings.match_indices(&needle).collect::<Vec<_>>().len();
		assert_eq!(lru, NUM_COLS);

		// Index/filters share cache
		let include_indexes = settings.matches("cache_index_and_filter_blocks: 1").collect::<Vec<_>>().len();
		assert_eq!(include_indexes, NUM_COLS);
		// Pin index/filters on L0
		let pins = settings.matches("pin_l0_filter_and_index_blocks_in_cache: 1").collect::<Vec<_>>().len();
		assert_eq!(pins, NUM_COLS);

		// Check target file size, aka initial file size
		let l0_sizes = settings.matches("target_file_size_base: 102030").collect::<Vec<_>>().len();
		assert_eq!(l0_sizes, NUM_COLS);
		// The default column uses the default of 64Mb regardless of the setting.
		assert!(settings.contains("target_file_size_base: 67108864"));

		// Check compression settings
		let snappy_compression = settings.matches("Options.compression: Snappy").collect::<Vec<_>>().len();
		// All columns use Snappy
		assert_eq!(snappy_compression, NUM_COLS + 1);
		// …even for L7
		let snappy_bottommost = settings.matches("Options.bottommost_compression: Disabled").collect::<Vec<_>>().len();
		assert_eq!(snappy_bottommost, NUM_COLS + 1);

		// 7 levels
		let levels = settings.matches("Options.num_levels: 7").collect::<Vec<_>>().len();
		assert_eq!(levels, NUM_COLS + 1);

		// Don't fsync every store
		assert!(settings.contains("Options.use_fsync: 0"));

		// We're using the old format
		assert!(settings.contains("format_version: 2"));
	}
}<|MERGE_RESOLUTION|>--- conflicted
+++ resolved
@@ -443,9 +443,8 @@
 							stats_total_bytes += key.len();
 							batch.delete_cf(cf, &key).map_err(other_io_err)?
 						}
-<<<<<<< HEAD
 						DBOp::DeletePrefix { col, prefix } => {
-							if prefix.len() > 0 {
+							if !prefix.is_empty() {
 								if let Some(end_range) = kvdb::end_prefix(&prefix[..]) {
 									batch.delete_range_cf(cf, &prefix[..], &end_range[..]).map_err(other_io_err)?;
 								} else {
@@ -460,17 +459,6 @@
 								for (key, _) in self.iter_from_prefix(col, &end_range[..]) {
 									batch.delete_cf(cf, &key[..]).map_err(other_io_err)?;
 								}
-=======
-						DBOp::DeletePrefix { col: _, prefix } => {
-							if !prefix.is_empty() {
-								let end_range = kvdb::end_prefix(&prefix[..]);
-								batch.delete_range_cf(cf, &prefix[..], &end_range[..]).map_err(other_io_err)?;
-							} else {
-								// Deletes all values in the column.
-								let end_range = &[u8::max_value()];
-								batch.delete_range_cf(cf, &[][..], &end_range[..]).map_err(other_io_err)?;
-								batch.delete_cf(cf, &end_range[..]).map_err(other_io_err)?;
->>>>>>> a52fbeb0
 							}
 						}
 					};
