<<<<<<< HEAD
// Copyright 2015-2018 Parity Technologies (UK) Ltd.
// This file is part of Parity.

// Parity is free software: you can redistribute it and/or modify
// it under the terms of the GNU General Public License as published by
// the Free Software Foundation, either version 3 of the License, or
// (at your option) any later version.

// Parity is distributed in the hope that it will be useful,
// but WITHOUT ANY WARRANTY; without even the implied warranty of
// MERCHANTABILITY or FITNESS FOR A PARTICULAR PURPOSE.  See the
// GNU General Public License for more details.

// You should have received a copy of the GNU General Public License
// along with Parity.  If not, see <http://www.gnu.org/licenses/>.

#[macro_use]
extern crate log;

extern crate elastic_array;
extern crate fs_swap;
extern crate interleaved_ordered;
extern crate num_cpus;
extern crate parking_lot;
extern crate regex;
extern crate rocksdb;

#[cfg(test)]
extern crate ethereum_types;
=======
// Copyright 2020 Parity Technologies
//
// Licensed under the Apache License, Version 2.0 <LICENSE-APACHE or
// http://www.apache.org/licenses/LICENSE-2.0> or the MIT license
// <LICENSE-MIT or http://opensource.org/licenses/MIT>, at your
// option. This file may not be copied, modified, or distributed
// except according to those terms.
>>>>>>> 01ccef7b

mod iter;
mod stats;

<<<<<<< HEAD
use std::collections::{HashMap, HashSet};
use std::{cmp, fs, io, mem, result, error};
use std::path::Path;
=======
use std::{cmp, collections::HashMap, convert::identity, error, fs, io, mem, path::Path, result};
>>>>>>> 01ccef7b

use parity_util_mem::MallocSizeOf;
use parking_lot::{Mutex, MutexGuard, RwLock};
use rocksdb::{
<<<<<<< HEAD
	DB, WriteBatch, WriteOptions, IteratorMode, DBIterator,
	Options, BlockBasedOptions, Direction, ReadOptions, ColumnFamily,
	Error
=======
	BlockBasedOptions, ColumnFamily, ColumnFamilyDescriptor, Error, Options, ReadOptions, WriteBatch, WriteOptions, DB,
>>>>>>> 01ccef7b
};

use crate::iter::KeyValuePair;
use fs_swap::{swap, swap_nonatomic};
<<<<<<< HEAD
use kvdb::{KeyValueDB, DBTransaction, DBValue, DBOp, util_end_for_prefix};
=======
use interleaved_ordered::interleave_ordered;
use kvdb::{DBKey, DBOp, DBTransaction, DBValue, KeyValueDB};
use log::{debug, warn};
>>>>>>> 01ccef7b

#[cfg(target_os = "linux")]
use regex::Regex;
#[cfg(target_os = "linux")]
use std::fs::File;
#[cfg(target_os = "linux")]
use std::path::PathBuf;
#[cfg(target_os = "linux")]
use std::process::Command;

fn other_io_err<E>(e: E) -> io::Error
where
	E: Into<Box<dyn error::Error + Send + Sync>>,
{
	io::Error::new(io::ErrorKind::Other, e)
}

// Used for memory budget.
type MiB = usize;

const KB: usize = 1_024;
const MB: usize = 1_024 * KB;

/// The default column memory budget in MiB.
pub const DB_DEFAULT_COLUMN_MEMORY_BUDGET_MB: MiB = 128;

/// The default memory budget in MiB.
pub const DB_DEFAULT_MEMORY_BUDGET_MB: MiB = 512;

#[derive(MallocSizeOf)]
enum KeyState {
	Insert(DBValue),
	Delete,
}

/// Compaction profile for the database settings
/// Note, that changing these parameters may trigger
/// the compaction process of RocksDB on startup.
/// https://github.com/facebook/rocksdb/wiki/Leveled-Compaction#level_compaction_dynamic_level_bytes-is-true
#[derive(Clone, Copy, PartialEq, Debug)]
pub struct CompactionProfile {
	/// L0-L1 target file size
	/// The minimum size should be calculated in accordance with the
	/// number of levels and the expected size of the database.
	pub initial_file_size: u64,
	/// block size
	pub block_size: usize,
}

impl Default for CompactionProfile {
	/// Default profile suitable for most storage
	fn default() -> CompactionProfile {
		CompactionProfile::ssd()
	}
}

/// Given output of df command return Linux rotational flag file path.
#[cfg(target_os = "linux")]
pub fn rotational_from_df_output(df_out: Vec<u8>) -> Option<PathBuf> {
	use std::str;
	str::from_utf8(df_out.as_slice())
		.ok()
		// Get the drive name.
		.and_then(|df_str| {
			Regex::new(r"/dev/(sd[:alpha:]{1,2})")
				.ok()
				.and_then(|re| re.captures(df_str))
				.and_then(|captures| captures.get(1))
		})
		// Generate path e.g. /sys/block/sda/queue/rotational
		.map(|drive_path| {
			let mut p = PathBuf::from("/sys/block");
			p.push(drive_path.as_str());
			p.push("queue/rotational");
			p
		})
}

impl CompactionProfile {
	/// Attempt to determine the best profile automatically, only Linux for now.
	#[cfg(target_os = "linux")]
	pub fn auto(db_path: &Path) -> CompactionProfile {
		use std::io::Read;
		let hdd_check_file = db_path
			.to_str()
			.and_then(|path_str| Command::new("df").arg(path_str).output().ok())
			.and_then(|df_res| if df_res.status.success() { Some(df_res.stdout) } else { None })
			.and_then(rotational_from_df_output);
		// Read out the file and match compaction profile.
		if let Some(hdd_check) = hdd_check_file {
			if let Ok(mut file) = File::open(hdd_check.as_path()) {
				let mut buffer = [0; 1];
				if file.read_exact(&mut buffer).is_ok() {
					// 0 means not rotational.
					if buffer == [48] {
						return Self::ssd();
					}
					// 1 means rotational.
					if buffer == [49] {
						return Self::hdd();
					}
				}
			}
		}
		// Fallback if drive type was not determined.
		Self::default()
	}

	/// Just default for other platforms.
	#[cfg(not(target_os = "linux"))]
	pub fn auto(_db_path: &Path) -> CompactionProfile {
		Self::default()
	}

	/// Default profile suitable for SSD storage
	pub fn ssd() -> CompactionProfile {
		CompactionProfile { initial_file_size: 64 * MB as u64, block_size: 16 * KB }
	}

	/// Slow HDD compaction profile
	pub fn hdd() -> CompactionProfile {
		CompactionProfile { initial_file_size: 256 * MB as u64, block_size: 64 * KB }
	}
}

/// Database configuration
#[derive(Clone)]
pub struct DatabaseConfig {
	/// Max number of open files.
	pub max_open_files: i32,
	/// Memory budget (in MiB) used for setting block cache size and
	/// write buffer size for each column including the default one.
	/// If the memory budget of a column is not specified,
	/// `DB_DEFAULT_COLUMN_MEMORY_BUDGET_MB` is used for that column.
	pub memory_budget: HashMap<u32, MiB>,
	/// Compaction profile.
	pub compaction: CompactionProfile,
	/// Set number of columns.
	///
	/// # Safety
	///
	/// The number of columns must not be zero.
	pub columns: u32,
	/// Specify the maximum number of info/debug log files to be kept.
	pub keep_log_file_num: i32,
	/// Enable native RocksDB statistics.
	/// Disabled by default.
	///
	/// It can have a negative performance impact up to 10% according to
	/// https://github.com/facebook/rocksdb/wiki/Statistics.
	pub enable_statistics: bool,
}

impl DatabaseConfig {
	/// Create new `DatabaseConfig` with default parameters and specified set of columns.
	/// Note that cache sizes must be explicitly set.
	///
	/// # Safety
	///
	/// The number of `columns` must not be zero.
	pub fn with_columns(columns: u32) -> Self {
		assert!(columns > 0, "the number of columns must not be zero");

		Self { columns, ..Default::default() }
	}

	/// Returns the total memory budget in bytes.
	pub fn memory_budget(&self) -> MiB {
		(0..self.columns).map(|i| self.memory_budget.get(&i).unwrap_or(&DB_DEFAULT_COLUMN_MEMORY_BUDGET_MB) * MB).sum()
	}

	/// Returns the memory budget of the specified column in bytes.
	fn memory_budget_for_col(&self, col: u32) -> MiB {
		self.memory_budget.get(&col).unwrap_or(&DB_DEFAULT_COLUMN_MEMORY_BUDGET_MB) * MB
	}

	// Get column family configuration with the given block based options.
	fn column_config(&self, block_opts: &BlockBasedOptions, col: u32) -> Options {
		let column_mem_budget = self.memory_budget_for_col(col);
		let mut opts = Options::default();

		opts.set_level_compaction_dynamic_level_bytes(true);
		opts.set_block_based_table_factory(block_opts);
		opts.optimize_level_style_compaction(column_mem_budget);
		opts.set_target_file_size_base(self.compaction.initial_file_size);
		opts.set_compression_per_level(&[]);

		opts
	}
}

impl Default for DatabaseConfig {
	fn default() -> DatabaseConfig {
		DatabaseConfig {
			max_open_files: 512,
			memory_budget: HashMap::new(),
			compaction: CompactionProfile::default(),
			columns: 1,
			keep_log_file_num: 1,
			enable_statistics: false,
		}
	}
}

<<<<<<< HEAD
/// Database iterator (for flushed data only)
// The compromise of holding only a virtual borrow vs. holding a lock on the
// inner DB (to prevent closing via restoration) may be re-evaluated in the future.
//
pub struct DatabaseIterator {
	iter: InterleaveOrdered<::std::vec::IntoIter<(Box<[u8]>, Box<[u8]>)>, DBIterator<'static>>,
}

impl Iterator for DatabaseIterator {
	type Item = (Box<[u8]>, Box<[u8]>);

	fn next(&mut self) -> Option<Self::Item> {
		self.iter.next()
	}
}

struct DBAndColumns {
	db: DB,
	cfs: Vec<MakeSendSync<ColumnFamily<'static>>>,
}

// get column family configuration from database config.
fn col_config(config: &DatabaseConfig, block_opts: &BlockBasedOptions) -> io::Result<Options> {
	let mut opts = Options::default();

	opts.set_block_based_table_factory(block_opts);

	opts.optimize_level_style_compaction(config.memory_budget_per_col());
	opts.set_target_file_size_base(config.compaction.initial_file_size);

	Ok(opts)
=======
struct DBAndColumns {
	db: DB,
	column_names: Vec<String>,
}

impl MallocSizeOf for DBAndColumns {
	fn size_of(&self, ops: &mut parity_util_mem::MallocSizeOfOps) -> usize {
		let mut total = self.column_names.size_of(ops)
			// we have at least one column always, so we can call property on it
			+ self.db
				.property_int_value_cf(self.cf(0), "rocksdb.block-cache-usage")
				.unwrap_or(Some(0))
				.map(|x| x as usize)
				.unwrap_or(0);

		for v in 0..self.column_names.len() {
			total += self.static_property_or_warn(v, "rocksdb.estimate-table-readers-mem");
			total += self.static_property_or_warn(v, "rocksdb.cur-size-all-mem-tables");
		}

		total
	}
}

impl DBAndColumns {
	fn cf(&self, i: usize) -> &ColumnFamily {
		self.db.cf_handle(&self.column_names[i]).expect("the specified column name is correct; qed")
	}

	fn static_property_or_warn(&self, col: usize, prop: &str) -> usize {
		match self.db.property_int_value_cf(self.cf(col), prop) {
			Ok(Some(v)) => v as usize,
			_ => {
				warn!("Cannot read expected static property of RocksDb database: {}", prop);
				0
			}
		}
	}
>>>>>>> 01ccef7b
}

/// Utility structure that makes the given type implement `Send + Sync`.
/// YOU NEED TO BE SURE WHAT YOU ARE DOING!
struct MakeSendSync<T>(T);

unsafe impl<T> Send for MakeSendSync<T> {}
unsafe impl<T> Sync for MakeSendSync<T> {}

impl<T> ::std::ops::Deref for MakeSendSync<T> {
	type Target = T;

	fn deref(&self) -> &T {
		&self.0
	}
}

impl<T> From<T> for MakeSendSync<T> {
	fn from(data: T) -> MakeSendSync<T> {
		MakeSendSync(data)
	}
}

/// Key-Value database.
#[derive(MallocSizeOf)]
pub struct Database {
	db: RwLock<Option<DBAndColumns>>,
	#[ignore_malloc_size_of = "insignificant"]
	config: DatabaseConfig,
	path: String,
<<<<<<< HEAD
	write_opts: MakeSendSync<WriteOptions>,
	read_opts: MakeSendSync<ReadOptions>,
	block_opts: MakeSendSync<BlockBasedOptions>,
	// Dirty values added with `write_buffered`. Cleaned on `flush`.
	overlay: RwLock<Vec<HashMap<ElasticArray32<u8>, KeyState>>>,
	// Keyspace added with `write_buffered`. Applied only on `flush`.
	overlay_prefix: RwLock<Vec<HashSet<ElasticArray32<u8>>>>,
	// Values currently being flushed. Cleared when `flush` completes.
	flushing: RwLock<Vec<HashMap<ElasticArray32<u8>, KeyState>>>,
	// Flushing prefix.
	flushing_prefix: RwLock<Vec<HashSet<ElasticArray32<u8>>>>,
=======
	#[ignore_malloc_size_of = "insignificant"]
	opts: Options,
	#[ignore_malloc_size_of = "insignificant"]
	write_opts: WriteOptions,
	#[ignore_malloc_size_of = "insignificant"]
	read_opts: ReadOptions,
	#[ignore_malloc_size_of = "insignificant"]
	block_opts: BlockBasedOptions,
	// Dirty values added with `write_buffered`. Cleaned on `flush`.
	overlay: RwLock<Vec<HashMap<DBKey, KeyState>>>,
	#[ignore_malloc_size_of = "insignificant"]
	stats: stats::RunningDbStats,
	// Values currently being flushed. Cleared when `flush` completes.
	flushing: RwLock<Vec<HashMap<DBKey, KeyState>>>,
>>>>>>> 01ccef7b
	// Prevents concurrent flushes.
	// Value indicates if a flush is in progress.
	flushing_lock: Mutex<bool>,
}

#[inline]
<<<<<<< HEAD
fn check_for_corruption<T, P: AsRef<Path>>(
	path: P,
	res: result::Result<T, Error>
) -> io::Result<T> {
=======
fn check_for_corruption<T, P: AsRef<Path>>(path: P, res: result::Result<T, Error>) -> io::Result<T> {
>>>>>>> 01ccef7b
	if let Err(ref s) = res {
		if is_corrupted(s) {
			warn!("DB corrupted: {}. Repair will be triggered on next restart", s);
			let _ = fs::File::create(path.as_ref().join(Database::CORRUPTION_FILE_NAME));
		}
	}

	res.map_err(other_io_err)
}

fn is_corrupted(err: &Error) -> bool {
	err.as_ref().starts_with("Corruption:")
		|| err.as_ref().starts_with("Invalid argument: You have to open all column families")
<<<<<<< HEAD
}

/// Generate the options for RocksDB, based on the given `DatabaseConfig`.
fn generate_options(config: &DatabaseConfig) -> Options {
	let mut opts = Options::default();

	//TODO: rate_limiter_bytes_per_sec={} was removed

	opts.set_use_fsync(false);
	opts.create_if_missing(true);
	opts.set_max_open_files(config.max_open_files);
	opts.set_bytes_per_sync(1048576);
	//TODO: keep_log_file_num=1 was removed
	opts.set_write_buffer_size(config.memory_budget_per_col() / 2);
	opts.increase_parallelism(cmp::max(1, ::num_cpus::get() as i32 / 2));

	opts
=======
>>>>>>> 01ccef7b
}

/// Generate the options for RocksDB, based on the given `DatabaseConfig`.
fn generate_options(config: &DatabaseConfig) -> Options {
	let mut opts = Options::default();

	opts.set_report_bg_io_stats(true);
	if config.enable_statistics {
		opts.enable_statistics();
	}
	opts.set_use_fsync(false);
	opts.create_if_missing(true);
	opts.set_max_open_files(config.max_open_files);
	opts.set_bytes_per_sync(1 * MB as u64);
	opts.set_keep_log_file_num(1);
	opts.increase_parallelism(cmp::max(1, num_cpus::get() as i32 / 2));

	opts
}

<<<<<<< HEAD
	/// Open database file. Creates if it does not exist.
	pub fn open(config: &DatabaseConfig, path: &str) -> io::Result<Database> {
		let mut block_opts = BlockBasedOptions::default();
		block_opts.set_block_size(config.compaction.block_size);
		let cache_size = cmp::max(8, config.memory_budget() / 3);
		block_opts.set_lru_cache(cache_size);
=======
/// Generate the block based options for RocksDB, based on the given `DatabaseConfig`.
fn generate_block_based_options(config: &DatabaseConfig) -> BlockBasedOptions {
	let mut block_opts = BlockBasedOptions::default();
	block_opts.set_block_size(config.compaction.block_size);
	// Set cache size as recommended by
	// https://github.com/facebook/rocksdb/wiki/Setup-Options-and-Basic-Tuning#block-cache-size
	let cache_size = config.memory_budget() / 3;
	if cache_size == 0 {
		block_opts.disable_cache()
	} else {
		block_opts.set_lru_cache(cache_size);
		// "index and filter blocks will be stored in block cache, together with all other data blocks."
		// See: https://github.com/facebook/rocksdb/wiki/Memory-usage-in-RocksDB#indexes-and-filter-blocks
		block_opts.set_cache_index_and_filter_blocks(true);
		// Don't evict L0 filter/index blocks from the cache
		block_opts.set_pin_l0_filter_and_index_blocks_in_cache(true);
	}
	block_opts.set_bloom_filter(10, true);

	block_opts
}

impl Database {
	const CORRUPTION_FILE_NAME: &'static str = "CORRUPTED";

	/// Open database file. Creates if it does not exist.
	///
	/// # Safety
	///
	/// The number of `config.columns` must not be zero.
	pub fn open(config: &DatabaseConfig, path: &str) -> io::Result<Database> {
		assert!(config.columns > 0, "the number of columns must not be zero");

		let opts = generate_options(config);
		let block_opts = generate_block_based_options(config);
>>>>>>> 01ccef7b

		// attempt database repair if it has been previously marked as corrupted
		let db_corrupted = Path::new(path).join(Database::CORRUPTION_FILE_NAME);
		if db_corrupted.exists() {
			warn!("DB has been previously marked as corrupted, attempting repair");
			DB::repair(generate_options(config), path).map_err(other_io_err)?;
			fs::remove_file(db_corrupted)?;
		}

		let column_names: Vec<_> = (0..config.columns).map(|c| format!("col{}", c)).collect();

<<<<<<< HEAD
		let write_opts = WriteOptions::new();
		let read_opts = ReadOptions::default();
		//TODO: removed read_opts.set_verify_checksums(false);

		let opts = generate_options(config);
		let mut cfs: Vec<ColumnFamily> = Vec::new();
		let db = match config.columns {
			Some(_) => {
				match DB::open_cf(&opts, path, &cfnames) {
					Ok(db) => {
						cfs = cfnames.iter().map(|n| unsafe_extend_ignore_cf_lifetime(db.cf_handle(n)
							.expect("rocksdb opens a cf_handle for each cfname; qed"))).collect();
						Ok(db)
					}
					Err(_) => {
						// retry and create CFs
						match DB::open_cf(&opts, path, None::<&str>) {
							Ok(db) => {
								cfs = cfnames.iter()
									.enumerate()
									.map(|(i, n)| db.create_cf(n, &cf_options[i])
										.map(|cf| unsafe_extend_ignore_cf_lifetime(cf)))
									.collect::<::std::result::Result<_, _>>()
									.map_err(other_io_err)?;
								Ok(db)
							},
							err => err,
=======
		let write_opts = WriteOptions::default();
		let mut read_opts = ReadOptions::default();
		read_opts.set_verify_checksums(false);

		let cf_descriptors: Vec<_> = (0..config.columns)
			.map(|i| ColumnFamilyDescriptor::new(&column_names[i as usize], config.column_config(&block_opts, i)))
			.collect();

		let db = match DB::open_cf_descriptors(&opts, path, cf_descriptors) {
			Err(_) => {
				// retry and create CFs
				match DB::open_cf(&opts, path, &[] as &[&str]) {
					Ok(mut db) => {
						for (i, name) in column_names.iter().enumerate() {
							let _ = db
								.create_cf(name, &config.column_config(&block_opts, i as u32))
								.map_err(other_io_err)?;
>>>>>>> 01ccef7b
						}
						Ok(db)
					}
					err => err,
				}
			}
			ok => ok,
		};

		let db = match db {
			Ok(db) => db,
			Err(ref s) if is_corrupted(s) => {
				warn!("DB corrupted: {}, attempting repair", s);
<<<<<<< HEAD
				DB::repair(generate_options(config), path).map_err(other_io_err)?;

				if cfnames.is_empty() {
					DB::open(&opts, path).map_err(other_io_err)?
				} else {
					let db = DB::open_cf(&opts, path, &cfnames).map_err(other_io_err)?;
					cfs = cfnames.iter().map(|n| unsafe_extend_ignore_cf_lifetime(db.cf_handle(n)
						.expect("rocksdb opens a cf_handle for each cfname; qed"))).collect();
					db
				}
			}
			Err(s) => {
				return Err(other_io_err(s))
=======
				DB::repair(&opts, path).map_err(other_io_err)?;

				let cf_descriptors: Vec<_> = (0..config.columns)
					.map(|i| {
						ColumnFamilyDescriptor::new(&column_names[i as usize], config.column_config(&block_opts, i))
					})
					.collect();

				DB::open_cf_descriptors(&opts, path, cf_descriptors).map_err(other_io_err)?
>>>>>>> 01ccef7b
			}
			Err(s) => return Err(other_io_err(s)),
		};
		Ok(Database {
<<<<<<< HEAD
			db: RwLock::new(Some(DBAndColumns{ db, cfs: cfs.into_iter().map(Into::into).collect() })),
			config: config.clone(),
			overlay: RwLock::new((0..(num_cols + 1)).map(|_| HashMap::new()).collect()),
			overlay_prefix: RwLock::new((0..(num_cols + 1)).map(|_| HashSet::new()).collect()),
			flushing: RwLock::new((0..(num_cols + 1)).map(|_| HashMap::new()).collect()),
			flushing_prefix: RwLock::new((0..(num_cols + 1)).map(|_| HashSet::new()).collect()),
			flushing_lock: Mutex::new(false),
			path: path.to_owned(),
			read_opts: read_opts.into(),
			write_opts: write_opts.into(),
			block_opts: block_opts.into(),
=======
			db: RwLock::new(Some(DBAndColumns { db, column_names })),
			config: config.clone(),
			overlay: RwLock::new((0..config.columns).map(|_| HashMap::new()).collect()),
			flushing: RwLock::new((0..config.columns).map(|_| HashMap::new()).collect()),
			flushing_lock: Mutex::new(false),
			path: path.to_owned(),
			opts,
			read_opts,
			write_opts,
			block_opts,
			stats: stats::RunningDbStats::new(),
>>>>>>> 01ccef7b
		})
	}

	/// Helper to create new transaction for this database.
	pub fn transaction(&self) -> DBTransaction {
		DBTransaction::new()
	}

<<<<<<< HEAD
	fn to_overlay_column(col: Option<u32>) -> usize {
		col.map_or(0, |c| (c + 1) as usize)
	}

	fn from_overlay_column(col: usize) -> Option<u32> {
		if col > 0 {
			Some((col - 1) as u32)
		} else {
			None
		}
	}

=======
>>>>>>> 01ccef7b
	/// Commit transaction to database.
	pub fn write_buffered(&self, tr: DBTransaction) {
		let mut overlay = self.overlay.write();
		let mut overlay_prefix = self.overlay_prefix.write();
		let ops = tr.ops;
		for op in ops {
			match op {
<<<<<<< HEAD
				DBOp::Insert { col, key, value } => {
					let c = Self::to_overlay_column(col);
					overlay[c].insert(key, KeyState::Insert(value));
				},
				DBOp::Delete { col, key } => {
					let c = Self::to_overlay_column(col);
					overlay[c].insert(key, KeyState::Delete);
				},
				DBOp::DeletePrefix { col, prefix } => {
					// warnig DeletePrefix semantic is currently write on flush/commit.
					// TODO EMCH consider deleting values and filtering on get??
					// seems costy for current use case.
					let c = Self::to_overlay_column(col);
					overlay_prefix[c].insert(prefix);
				},

			}
		};
=======
				DBOp::Insert { col, key, value } => overlay[col as usize].insert(key, KeyState::Insert(value)),
				DBOp::Delete { col, key } => overlay[col as usize].insert(key, KeyState::Delete),
			};
		}
>>>>>>> 01ccef7b
	}

	/// Commit buffered changes to database. Must be called under `flush_lock`
	fn write_flushing_with_lock(&self, _lock: &mut MutexGuard<'_, bool>) -> io::Result<()> {
		match *self.db.read() {
<<<<<<< HEAD
			Some(DBAndColumns { ref db, ref cfs }) => {
				let mut batch = WriteBatch::default();
=======
			Some(ref cfs) => {
				let mut batch = WriteBatch::default();
				let mut ops: usize = 0;
				let mut bytes: usize = 0;
>>>>>>> 01ccef7b
				mem::swap(&mut *self.overlay.write(), &mut *self.flushing.write());
				mem::swap(&mut *self.overlay_prefix.write(), &mut *self.flushing_prefix.write());
				{
					for (c, column) in self.flushing.read().iter().enumerate() {
						ops += column.len();
						for (key, state) in column.iter() {
							let cf = cfs.cf(c);
							match *state {
								KeyState::Delete => {
<<<<<<< HEAD
									if c > 0 {
										batch.delete_cf(*cfs[c - 1], key).map_err(other_io_err)?;
									} else {
										batch.delete(key).map_err(other_io_err)?;
									}
								},
								KeyState::Insert(ref value) => {
									if c > 0 {
										batch.put_cf(*cfs[c - 1], key, value).map_err(other_io_err)?;
									} else {
										batch.put(key, value).map_err(other_io_err)?;
									}
								},
							}
=======
									bytes += key.len();
									batch.delete_cf(cf, key).map_err(other_io_err)?
								}
								KeyState::Insert(ref value) => {
									bytes += key.len() + value.len();
									batch.put_cf(cf, key, value).map_err(other_io_err)?
								}
							};
>>>>>>> 01ccef7b
						}
					}
					for (c, column) in self.flushing_prefix.read().iter().enumerate() {
						for prefix in column.iter() {
							if let Some(end_range) = util_end_for_prefix(&prefix[..]) {
								if c > 0 {
									batch.delete_range_cf(*cfs[c - 1], &prefix[..], &end_range[..])
										.map_err(other_io_err)?;
								} else {
									batch.delete_range(&prefix[..], &end_range[..])
										.map_err(other_io_err)?;
								}
							} else {
								let ocol = Self::from_overlay_column(c);
								let iter = self.iter_from_prefix_and_db(ocol, prefix, db, cfs);
								let keys: Vec<_> = iter.collect();
								// Note that this does not handle addition of key with longer number of 255 than
								// the latest one is added afterward.
								// TODO EMCH is it worth putting a switch: currently we drop on end so it is not.
								for key in keys {
									match ocol {
										None => batch.delete(&key.0[..]).map_err(other_io_err)?,
										Some(c) => batch.delete_cf(*cfs[c as usize], &key.0[..]).map_err(other_io_err)?,
									}
								}
							}
						}
					}
				}

<<<<<<< HEAD
				check_for_corruption(&self.path, db.write_opt(batch, &self.write_opts))?;
=======
				check_for_corruption(&self.path, cfs.db.write_opt(batch, &self.write_opts))?;
				self.stats.tally_transactions(1);
				self.stats.tally_writes(ops as u64);
				self.stats.tally_bytes_written(bytes as u64);
>>>>>>> 01ccef7b

				for column in self.flushing.write().iter_mut() {
					column.clear();
					column.shrink_to_fit();
				}
				Ok(())
			}
			None => Err(other_io_err("Database is closed")),
		}
	}

	/// Commit buffered changes to database.
	pub fn flush(&self) -> io::Result<()> {
		let mut lock = self.flushing_lock.lock();
		// If RocksDB batch allocation fails the thread gets terminated and the lock is released.
		// The value inside the lock is used to detect that.
		if *lock {
			// This can only happen if another flushing thread is terminated unexpectedly.
			return Err(other_io_err("Database write failure. Running low on memory perhaps?"));
		}
		*lock = true;
		let result = self.write_flushing_with_lock(&mut lock);
		*lock = false;
		result
	}

	/// Commit transaction to database.
	pub fn write(&self, tr: DBTransaction) -> io::Result<()> {
		match *self.db.read() {
<<<<<<< HEAD
			Some(DBAndColumns { ref db, ref cfs }) => {
=======
			Some(ref cfs) => {
>>>>>>> 01ccef7b
				let mut batch = WriteBatch::default();
				let ops = tr.ops;

				self.stats.tally_writes(ops.len() as u64);
				self.stats.tally_transactions(1);

				let mut stats_total_bytes = 0;

				for op in ops {
					// remove any buffered operation for this key
<<<<<<< HEAD
					op.key().map(|key| {
						self.overlay.write()[Self::to_overlay_column(op.col())].remove(key);
					});

					match op {
						DBOp::Insert { col, key, value } => match col {
							None => batch.put(&key, &value).map_err(other_io_err)?,
							Some(c) => batch.put_cf(*cfs[c as usize], &key, &value).map_err(other_io_err)?,
						},
						DBOp::Delete { col, key } => match col {
							None => batch.delete(&key).map_err(other_io_err)?,
							Some(c) => batch.delete_cf(*cfs[c as usize], &key).map_err(other_io_err)?,
						},
						DBOp::DeletePrefix { col, prefix } => {
							if let Some(end_range) = util_end_for_prefix(&prefix[..]) {
								match col {
									None => batch.delete_range(&prefix[..], &end_range[..]).map_err(other_io_err)?,
									Some(c) => batch.delete_range_cf(*cfs[c as usize], &prefix[..], &end_range[..])
										.map_err(other_io_err)?,
								}
							} else {
								let iter = self.iter_from_prefix_and_db(col, &prefix[..], db, cfs);
								let keys: Vec<_> = iter.collect();
								// Note that this does not handle addition of key with longer number of 255 than
								// the latest one is added afterward.
								// TODO EMCH is it worth putting a switch: currently we drop on end so it is not.
								for key in keys {
									match col {
										None => batch.delete(&key.0[..]).map_err(other_io_err)?,
										Some(c) => batch.delete_cf(*cfs[c as usize], &key.0[..]).map_err(other_io_err)?,
									}
								}
							}
						},
					}
=======
					self.overlay.write()[op.col() as usize].remove(op.key());

					let cf = cfs.cf(op.col() as usize);

					match op {
						DBOp::Insert { col: _, key, value } => {
							stats_total_bytes += key.len() + value.len();
							batch.put_cf(cf, &key, &value).map_err(other_io_err)?
						}
						DBOp::Delete { col: _, key } => {
							// We count deletes as writes.
							stats_total_bytes += key.len();
							batch.delete_cf(cf, &key).map_err(other_io_err)?
						}
					};
>>>>>>> 01ccef7b
				}
				self.stats.tally_bytes_written(stats_total_bytes as u64);

				check_for_corruption(&self.path, cfs.db.write_opt(batch, &self.write_opts))
			}
			None => Err(other_io_err("Database is closed")),
		}
	}

	/// Get value by key.
	pub fn get(&self, col: u32, key: &[u8]) -> io::Result<Option<DBValue>> {
		match *self.db.read() {
			Some(ref cfs) => {
				self.stats.tally_reads(1);
				let guard = self.overlay.read();
				let overlay =
					guard.get(col as usize).ok_or_else(|| other_io_err("kvdb column index is out of bounds"))?;
				match overlay.get(key) {
					Some(&KeyState::Insert(ref value)) => Ok(Some(value.clone())),
					Some(&KeyState::Delete) => Ok(None),
					None => {
						let flushing = &self.flushing.read()[col as usize];
						match flushing.get(key) {
							Some(&KeyState::Insert(ref value)) => Ok(Some(value.clone())),
							Some(&KeyState::Delete) => Ok(None),
							None => {
<<<<<<< HEAD
								col.map_or_else(
										|| db
											.get_opt(key, &self.read_opts)
											.map(|r| r.map(|v| DBValue::from_slice(&v))),
										|c| db
											.get_cf_opt(*cfs[c as usize], key, &self.read_opts)
											.map(|r| r.map(|v| DBValue::from_slice(&v)))
									)
									.map_err(other_io_err)
							},
=======
								let acquired_val = cfs
									.db
									.get_pinned_cf_opt(cfs.cf(col as usize), key, &self.read_opts)
									.map(|r| r.map(|v| v.to_vec()))
									.map_err(other_io_err);

								match acquired_val {
									Ok(Some(ref v)) => self.stats.tally_bytes_read((key.len() + v.len()) as u64),
									Ok(None) => self.stats.tally_bytes_read(key.len() as u64),
									_ => {}
								};

								acquired_val
							}
>>>>>>> 01ccef7b
						}
					}
				}
			}
			None => Ok(None),
		}
	}

	/// Get value by partial key. Prefix size should match configured prefix size. Only searches flushed values.
	// TODO: support prefix seek for unflushed data
	pub fn get_by_prefix(&self, col: u32, prefix: &[u8]) -> Option<Box<[u8]>> {
		self.iter_from_prefix(col, prefix).next().map(|(_, v)| v)
	}

	/// Get database iterator for flushed data.
	/// Will hold a lock until the iterator is dropped
	/// preventing the database from being closed.
	pub fn iter<'a>(&'a self, col: u32) -> impl Iterator<Item = KeyValuePair> + 'a {
		let read_lock = self.db.read();
		let optional = if read_lock.is_some() {
			let overlay_data = {
				let overlay = &self.overlay.read()[col as usize];
				let mut overlay_data = overlay
					.iter()
					.filter_map(|(k, v)| match *v {
<<<<<<< HEAD
						KeyState::Insert(ref value) =>
							Some(
								(
									k.clone().into_vec().into_boxed_slice(),
									value.clone().into_vec().into_boxed_slice()
								)
							),
=======
						KeyState::Insert(ref value) => {
							Some((k.clone().into_vec().into_boxed_slice(), value.clone().into_boxed_slice()))
						}
>>>>>>> 01ccef7b
						KeyState::Delete => None,
					})
					.collect::<Vec<_>>();
				overlay_data.sort();
				overlay_data
			};

<<<<<<< HEAD
				let iter = col.map_or_else(
					|| db.iterator(IteratorMode::Start),
					|c| db.iterator_cf(*cfs[c as usize], IteratorMode::Start)
						.expect("iterator params are valid; qed")
				);

				Some(DatabaseIterator {
					iter: interleave_ordered(overlay_data, unsafe_extend_ignore_dbiter_lifetime(iter)),
				})
			},
			None => None,
		}
	}

	fn iter_from_prefix(&self, col: Option<u32>, prefix: &[u8]) -> Option<DatabaseIterator> {
		match *self.db.read() {
			Some(DBAndColumns { ref db, ref cfs }) => {
				Some(self.iter_from_prefix_and_db(col, prefix, db, cfs))
			},
			None => None,
		}
=======
			let guarded = iter::ReadGuardedIterator::new(read_lock, col, &self.read_opts);
			Some(interleave_ordered(overlay_data, guarded))
		} else {
			None
		};
		optional.into_iter().flat_map(identity)
	}

	/// Get database iterator from prefix for flushed data.
	/// Will hold a lock until the iterator is dropped
	/// preventing the database from being closed.
	fn iter_from_prefix<'a>(&'a self, col: u32, prefix: &'a [u8]) -> impl Iterator<Item = iter::KeyValuePair> + 'a {
		let read_lock = self.db.read();
		let optional = if read_lock.is_some() {
			let guarded = iter::ReadGuardedIterator::new_from_prefix(read_lock, col, prefix, &self.read_opts);
			Some(interleave_ordered(Vec::new(), guarded))
		} else {
			None
		};
		// We're not using "Prefix Seek" mode, so the iterator will return
		// keys not starting with the given prefix as well,
		// see https://github.com/facebook/rocksdb/wiki/Prefix-Seek-API-Changes
		optional.into_iter().flat_map(identity).take_while(move |(k, _)| k.starts_with(prefix))
>>>>>>> 01ccef7b
	}

	fn iter_from_prefix_and_db(
		&self,
		col: Option<u32>,
		prefix: &[u8],
		db: &DB,
		cfs: &Vec<MakeSendSync<ColumnFamily>>,
	) -> DatabaseIterator {
		let iter = col.map_or_else(|| db.iterator(IteratorMode::From(prefix, Direction::Forward)),
					|c| db.iterator_cf(*cfs[c as usize], IteratorMode::From(prefix, Direction::Forward))
						.expect("iterator params are valid; qed"));

		DatabaseIterator {
			// TODO EMCH this is incorrect.
			iter: interleave_ordered(Vec::new(), unsafe_extend_ignore_dbiter_lifetime(iter)),
		}
	}

	/// Close the database
	fn close(&self) {
		*self.db.write() = None;
		self.overlay.write().clear();
		self.flushing.write().clear();
	}

	/// Restore the database from a copy at given path.
	pub fn restore(&self, new_db: &str) -> io::Result<()> {
		self.close();

		// swap is guaranteed to be atomic
		match swap(new_db, &self.path) {
			Ok(_) => {
				// ignore errors
				let _ = fs::remove_dir_all(new_db);
			}
			Err(err) => {
				debug!("DB atomic swap failed: {}", err);
				match swap_nonatomic(new_db, &self.path) {
					Ok(_) => {
						// ignore errors
						let _ = fs::remove_dir_all(new_db);
					}
					Err(err) => {
						warn!("Failed to swap DB directories: {:?}", err);
						return Err(io::Error::new(
							io::ErrorKind::Other,
							"DB restoration failed: could not swap DB directories",
						));
					}
				}
			}
		}

		// reopen the database and steal handles into self
		let db = Self::open(&self.config, &self.path)?;
		*self.db.write() = mem::replace(&mut *db.db.write(), None);
		*self.overlay.write() = mem::replace(&mut *db.overlay.write(), Vec::new());
		*self.flushing.write() = mem::replace(&mut *db.flushing.write(), Vec::new());
		Ok(())
	}

	/// The number of column families in the db.
	pub fn num_columns(&self) -> u32 {
		self.db
			.read()
			.as_ref()
			.and_then(|db| if db.column_names.is_empty() { None } else { Some(db.column_names.len()) })
			.map(|n| n as u32)
			.unwrap_or(0)
	}

	/// The number of keys in a column (estimated).
	/// Does not take into account the unflushed data.
	pub fn num_keys(&self, col: u32) -> io::Result<u64> {
		const ESTIMATE_NUM_KEYS: &str = "rocksdb.estimate-num-keys";
		match *self.db.read() {
			Some(ref cfs) => {
				let cf = cfs.cf(col as usize);
				match cfs.db.property_int_value_cf(cf, ESTIMATE_NUM_KEYS) {
					Ok(estimate) => Ok(estimate.unwrap_or_default()),
					Err(err_string) => Err(other_io_err(err_string)),
				}
			}
			None => Ok(0),
		}
	}

	/// Remove the last column family in the database. The deletion is definitive.
	pub fn remove_last_column(&self) -> io::Result<()> {
		match *self.db.write() {
			Some(DBAndColumns { ref mut db, ref mut column_names }) => {
				if let Some(name) = column_names.pop() {
					db.drop_cf(&name).map_err(other_io_err)?;
				}
				Ok(())
			}
			None => Ok(()),
		}
	}

	/// Add a new column family to the DB.
	pub fn add_column(&self) -> io::Result<()> {
		match *self.db.write() {
			Some(DBAndColumns { ref mut db, ref mut column_names }) => {
				let col = column_names.len() as u32;
				let name = format!("col{}", col);
<<<<<<< HEAD
				cfs.push(MakeSendSync(
					unsafe_extend_ignore_cf_lifetime(db.create_cf(&name, &col_config(&self.config, &self.block_opts)?)
						.map_err(other_io_err)?)
				));
=======
				let col_config = self.config.column_config(&self.block_opts, col as u32);
				let _ = db.create_cf(&name, &col_config).map_err(other_io_err)?;
				column_names.push(name);
>>>>>>> 01ccef7b
				Ok(())
			}
			None => Ok(()),
		}
	}

	/// Get RocksDB statistics.
	pub fn get_statistics(&self) -> HashMap<String, stats::RocksDbStatsValue> {
		if let Some(stats) = self.opts.get_statistics() {
			stats::parse_rocksdb_stats(&stats)
		} else {
			HashMap::new()
		}
	}
}

// duplicate declaration of methods here to avoid trait import in certain existing cases
// at time of addition.
impl KeyValueDB for Database {
	fn get(&self, col: u32, key: &[u8]) -> io::Result<Option<DBValue>> {
		Database::get(self, col, key)
	}

	fn get_by_prefix(&self, col: u32, prefix: &[u8]) -> Option<Box<[u8]>> {
		Database::get_by_prefix(self, col, prefix)
	}

	fn write_buffered(&self, transaction: DBTransaction) {
		Database::write_buffered(self, transaction)
	}

	fn write(&self, transaction: DBTransaction) -> io::Result<()> {
		Database::write(self, transaction)
	}

	fn flush(&self) -> io::Result<()> {
		Database::flush(self)
	}

	fn iter<'a>(&'a self, col: u32) -> Box<dyn Iterator<Item = KeyValuePair> + 'a> {
		let unboxed = Database::iter(self, col);
		Box::new(unboxed.into_iter())
	}

	fn iter_from_prefix<'a>(&'a self, col: u32, prefix: &'a [u8]) -> Box<dyn Iterator<Item = KeyValuePair> + 'a> {
		let unboxed = Database::iter_from_prefix(self, col, prefix);
		Box::new(unboxed.into_iter())
	}

	fn restore(&self, new_db: &str) -> io::Result<()> {
		Database::restore(self, new_db)
	}

	fn io_stats(&self, kind: kvdb::IoStatsKind) -> kvdb::IoStats {
		let rocksdb_stats = self.get_statistics();
		let cache_hit_count = rocksdb_stats.get("block.cache.hit").map(|s| s.count).unwrap_or(0u64);
		let overall_stats = self.stats.overall();
		let old_cache_hit_count = overall_stats.raw.cache_hit_count;

		self.stats.tally_cache_hit_count(cache_hit_count - old_cache_hit_count);

		let taken_stats = match kind {
			kvdb::IoStatsKind::Overall => self.stats.overall(),
			kvdb::IoStatsKind::SincePrevious => self.stats.since_previous(),
		};

		let mut stats = kvdb::IoStats::empty();

		stats.reads = taken_stats.raw.reads;
		stats.writes = taken_stats.raw.writes;
		stats.transactions = taken_stats.raw.transactions;
		stats.bytes_written = taken_stats.raw.bytes_written;
		stats.bytes_read = taken_stats.raw.bytes_read;
		stats.cache_reads = taken_stats.raw.cache_hit_count;
		stats.started = taken_stats.started;
		stats.span = taken_stats.started.elapsed();

		stats
	}
}

impl Drop for Database {
	fn drop(&mut self) {
		// write all buffered changes if we can.
		let _ = self.flush();
	}
}

#[cfg(test)]
mod tests {
	use super::*;
	use kvdb_shared_tests as st;
	use std::io::{self, Read};
	use tempdir::TempDir;

	fn create(columns: u32) -> io::Result<Database> {
		let tempdir = TempDir::new("")?;
		let config = DatabaseConfig::with_columns(columns);
		Database::open(&config, tempdir.path().to_str().expect("tempdir path is valid unicode"))
	}

	#[test]
	fn get_fails_with_non_existing_column() -> io::Result<()> {
		let db = create(1)?;
		st::test_get_fails_with_non_existing_column(&db)
	}

	#[test]
	fn put_and_get() -> io::Result<()> {
		let db = create(1)?;
		st::test_put_and_get(&db)
	}

	#[test]
	fn delete_and_get() -> io::Result<()> {
		let db = create(1)?;
		st::test_delete_and_get(&db)
	}

	#[test]
	fn iter() -> io::Result<()> {
		let db = create(1)?;
		st::test_iter(&db)
	}

	#[test]
	fn iter_from_prefix() -> io::Result<()> {
		let db = create(1)?;
		st::test_iter_from_prefix(&db)
	}

	#[test]
	fn complex() -> io::Result<()> {
		let db = create(1)?;
		st::test_complex(&db)
	}

	#[test]
	fn stats() -> io::Result<()> {
		let db = create(3)?;
		st::test_io_stats(&db)
	}

	#[test]
	fn mem_tables_size() {
		let tempdir = TempDir::new("").unwrap();

		let config = DatabaseConfig {
			max_open_files: 512,
			memory_budget: HashMap::new(),
			compaction: CompactionProfile::default(),
			columns: 11,
			keep_log_file_num: 1,
			enable_statistics: false,
		};

		let db = Database::open(&config, tempdir.path().to_str().unwrap()).unwrap();

		let mut batch = db.transaction();
		for i in 0u32..10000u32 {
			batch.put(i / 1000 + 1, &i.to_le_bytes(), &(i * 17).to_le_bytes());
		}
		db.write(batch).unwrap();

		db.flush().unwrap();

		{
			let db = db.db.read();
			db.as_ref().map(|db| {
				assert!(db.static_property_or_warn(0, "rocksdb.cur-size-all-mem-tables") > 512);
			});
		}
	}

	#[test]
	#[cfg(target_os = "linux")]
	fn df_to_rotational() {
		use std::path::PathBuf;
		// Example df output.
		let example_df = vec![
			70, 105, 108, 101, 115, 121, 115, 116, 101, 109, 32, 32, 32, 32, 32, 49, 75, 45, 98, 108, 111, 99, 107,
			115, 32, 32, 32, 32, 32, 85, 115, 101, 100, 32, 65, 118, 97, 105, 108, 97, 98, 108, 101, 32, 85, 115, 101,
			37, 32, 77, 111, 117, 110, 116, 101, 100, 32, 111, 110, 10, 47, 100, 101, 118, 47, 115, 100, 97, 49, 32,
			32, 32, 32, 32, 32, 32, 54, 49, 52, 48, 57, 51, 48, 48, 32, 51, 56, 56, 50, 50, 50, 51, 54, 32, 32, 49, 57,
			52, 52, 52, 54, 49, 54, 32, 32, 54, 55, 37, 32, 47, 10,
		];
		let expected_output = Some(PathBuf::from("/sys/block/sda/queue/rotational"));
		assert_eq!(rotational_from_df_output(example_df), expected_output);
	}

	#[test]
	#[should_panic]
	fn db_config_with_zero_columns() {
		let _cfg = DatabaseConfig::with_columns(0);
	}

	#[test]
	#[should_panic]
	fn open_db_with_zero_columns() {
		let cfg = DatabaseConfig { columns: 0, ..Default::default() };
		let _db = Database::open(&cfg, "");
	}

	#[test]
	fn add_columns() {
		let config_1 = DatabaseConfig::default();
		let config_5 = DatabaseConfig::with_columns(5);

		let tempdir = TempDir::new("").unwrap();

		// open 1, add 4.
		{
			let db = Database::open(&config_1, tempdir.path().to_str().unwrap()).unwrap();
			assert_eq!(db.num_columns(), 1);

			for i in 2..=5 {
				db.add_column().unwrap();
				assert_eq!(db.num_columns(), i);
			}
		}

		// reopen as 5.
		{
			let db = Database::open(&config_5, tempdir.path().to_str().unwrap()).unwrap();
			assert_eq!(db.num_columns(), 5);
		}
	}

	#[test]
	fn remove_columns() {
		let config_1 = DatabaseConfig::default();
		let config_5 = DatabaseConfig::with_columns(5);

		let tempdir = TempDir::new("drop_columns").unwrap();

		// open 5, remove 4.
		{
			let db = Database::open(&config_5, tempdir.path().to_str().unwrap()).expect("open with 5 columns");
			assert_eq!(db.num_columns(), 5);

			for i in (1..5).rev() {
				db.remove_last_column().unwrap();
				assert_eq!(db.num_columns(), i);
			}
		}

		// reopen as 1.
		{
			let db = Database::open(&config_1, tempdir.path().to_str().unwrap()).unwrap();
			assert_eq!(db.num_columns(), 1);
		}
	}

	#[test]
	fn test_num_keys() {
		let tempdir = TempDir::new("").unwrap();
		let config = DatabaseConfig::with_columns(1);
		let db = Database::open(&config, tempdir.path().to_str().unwrap()).unwrap();

		assert_eq!(db.num_keys(0).unwrap(), 0, "database is empty after creation");
		let key1 = b"beef";
		let mut batch = db.transaction();
		batch.put(0, key1, key1);
		db.write(batch).unwrap();
		assert_eq!(db.num_keys(0).unwrap(), 1, "adding a key increases the count");
	}

	#[test]
	fn default_memory_budget() {
		let c = DatabaseConfig::default();
		assert_eq!(c.columns, 1);
		assert_eq!(c.memory_budget(), DB_DEFAULT_COLUMN_MEMORY_BUDGET_MB * MB, "total memory budget is default");
		assert_eq!(
			c.memory_budget_for_col(0),
			DB_DEFAULT_COLUMN_MEMORY_BUDGET_MB * MB,
			"total memory budget for column 0 is the default"
		);
		assert_eq!(
			c.memory_budget_for_col(999),
			DB_DEFAULT_COLUMN_MEMORY_BUDGET_MB * MB,
			"total memory budget for any column is the default"
		);
	}

	#[test]
	fn memory_budget() {
		let mut c = DatabaseConfig::with_columns(3);
		c.memory_budget = [(0, 10), (1, 15), (2, 20)].iter().cloned().collect();
		assert_eq!(c.memory_budget(), 45 * MB, "total budget is the sum of the column budget");
	}

	#[test]
	fn test_stats_parser() {
		let raw = r#"rocksdb.row.cache.hit COUNT : 1
rocksdb.db.get.micros P50 : 2.000000 P95 : 3.000000 P99 : 4.000000 P100 : 5.000000 COUNT : 0 SUM : 15
"#;
		let stats = stats::parse_rocksdb_stats(raw);
		assert_eq!(stats["row.cache.hit"].count, 1);
		assert!(stats["row.cache.hit"].times.is_none());
		assert_eq!(stats["db.get.micros"].count, 0);
		let get_times = stats["db.get.micros"].times.unwrap();
		assert_eq!(get_times.sum, 15);
		assert_eq!(get_times.p50, 2.0);
		assert_eq!(get_times.p95, 3.0);
		assert_eq!(get_times.p99, 4.0);
		assert_eq!(get_times.p100, 5.0);
	}

	#[test]
	fn rocksdb_settings() {
		const NUM_COLS: usize = 2;
		let mut cfg = DatabaseConfig { enable_statistics: true, ..DatabaseConfig::with_columns(NUM_COLS as u32) };
		cfg.max_open_files = 123; // is capped by the OS fd limit (typically 1024)
		cfg.compaction.block_size = 323232;
		cfg.compaction.initial_file_size = 102030;
		cfg.memory_budget = [(0, 30), (1, 300)].iter().cloned().collect();

		let db_path = TempDir::new("config_test").expect("the OS can create tmp dirs");
		let db = Database::open(&cfg, db_path.path().to_str().unwrap()).expect("can open a db");
		let mut rocksdb_log = std::fs::File::open(format!("{}/LOG", db_path.path().to_str().unwrap()))
			.expect("rocksdb creates a LOG file");
		let mut settings = String::new();
		let statistics = db.get_statistics();
		assert!(statistics.contains_key("block.cache.hit"));

		rocksdb_log.read_to_string(&mut settings).unwrap();
		// Check column count
		assert!(settings.contains("Options for column family [default]"), "no default col");
		assert!(settings.contains("Options for column family [col0]"), "no col0");
		assert!(settings.contains("Options for column family [col1]"), "no col1");

		// Check max_open_files
		assert!(settings.contains("max_open_files: 123"));

		// Check block size
		assert!(settings.contains(" block_size: 323232"));

		// LRU cache (default column)
		assert!(settings.contains("block_cache_options:\n    capacity : 8388608"));
		// LRU cache for non-default columns is ⅓ of memory budget (including default column)
		let lru_size = (330 * MB) / 3;
		let needle = format!("block_cache_options:\n    capacity : {}", lru_size);
		let lru = settings.match_indices(&needle).collect::<Vec<_>>().len();
		assert_eq!(lru, NUM_COLS);

		// Index/filters share cache
		let include_indexes = settings.matches("cache_index_and_filter_blocks: 1").collect::<Vec<_>>().len();
		assert_eq!(include_indexes, NUM_COLS);
		// Pin index/filters on L0
		let pins = settings.matches("pin_l0_filter_and_index_blocks_in_cache: 1").collect::<Vec<_>>().len();
		assert_eq!(pins, NUM_COLS);

		// Check target file size, aka initial file size
		let l0_sizes = settings.matches("target_file_size_base: 102030").collect::<Vec<_>>().len();
		assert_eq!(l0_sizes, NUM_COLS);
		// The default column uses the default of 64Mb regardless of the setting.
		assert!(settings.contains("target_file_size_base: 67108864"));

		// Check compression settings
		let snappy_compression = settings.matches("Options.compression: Snappy").collect::<Vec<_>>().len();
		// All columns use Snappy
		assert_eq!(snappy_compression, NUM_COLS + 1);
		// …even for L7
		let snappy_bottommost = settings.matches("Options.bottommost_compression: Disabled").collect::<Vec<_>>().len();
		assert_eq!(snappy_bottommost, NUM_COLS + 1);

		// 7 levels
		let levels = settings.matches("Options.num_levels: 7").collect::<Vec<_>>().len();
		assert_eq!(levels, NUM_COLS + 1);

		// Don't fsync every store
		assert!(settings.contains("Options.use_fsync: 0"));

		// We're using the old format
		assert!(settings.contains("format_version: 2"));
	}
}

// force static on create cf.
fn unsafe_extend_ignore_cf_lifetime<'a>(cf: ColumnFamily<'a>) -> ColumnFamily<'static> {
	unsafe {
		std::mem::transmute::<ColumnFamily<'a>, ColumnFamily<'static>>(cf)
	}
}

fn unsafe_extend_ignore_dbiter_lifetime<'a>(cf: DBIterator<'a>) -> DBIterator<'static> {
	unsafe {
		std::mem::transmute::<DBIterator<'a>, DBIterator<'static>>(cf)
	}
}<|MERGE_RESOLUTION|>--- conflicted
+++ resolved
@@ -1,34 +1,3 @@
-<<<<<<< HEAD
-// Copyright 2015-2018 Parity Technologies (UK) Ltd.
-// This file is part of Parity.
-
-// Parity is free software: you can redistribute it and/or modify
-// it under the terms of the GNU General Public License as published by
-// the Free Software Foundation, either version 3 of the License, or
-// (at your option) any later version.
-
-// Parity is distributed in the hope that it will be useful,
-// but WITHOUT ANY WARRANTY; without even the implied warranty of
-// MERCHANTABILITY or FITNESS FOR A PARTICULAR PURPOSE.  See the
-// GNU General Public License for more details.
-
-// You should have received a copy of the GNU General Public License
-// along with Parity.  If not, see <http://www.gnu.org/licenses/>.
-
-#[macro_use]
-extern crate log;
-
-extern crate elastic_array;
-extern crate fs_swap;
-extern crate interleaved_ordered;
-extern crate num_cpus;
-extern crate parking_lot;
-extern crate regex;
-extern crate rocksdb;
-
-#[cfg(test)]
-extern crate ethereum_types;
-=======
 // Copyright 2020 Parity Technologies
 //
 // Licensed under the Apache License, Version 2.0 <LICENSE-APACHE or
@@ -36,40 +5,23 @@
 // <LICENSE-MIT or http://opensource.org/licenses/MIT>, at your
 // option. This file may not be copied, modified, or distributed
 // except according to those terms.
->>>>>>> 01ccef7b
 
 mod iter;
 mod stats;
 
-<<<<<<< HEAD
-use std::collections::{HashMap, HashSet};
-use std::{cmp, fs, io, mem, result, error};
-use std::path::Path;
-=======
-use std::{cmp, collections::HashMap, convert::identity, error, fs, io, mem, path::Path, result};
->>>>>>> 01ccef7b
+use std::{cmp, collections::{HashMap, HashSet}, convert::identity, error, fs, io, mem, path::Path, result};
 
 use parity_util_mem::MallocSizeOf;
 use parking_lot::{Mutex, MutexGuard, RwLock};
 use rocksdb::{
-<<<<<<< HEAD
-	DB, WriteBatch, WriteOptions, IteratorMode, DBIterator,
-	Options, BlockBasedOptions, Direction, ReadOptions, ColumnFamily,
-	Error
-=======
 	BlockBasedOptions, ColumnFamily, ColumnFamilyDescriptor, Error, Options, ReadOptions, WriteBatch, WriteOptions, DB,
->>>>>>> 01ccef7b
 };
 
 use crate::iter::KeyValuePair;
 use fs_swap::{swap, swap_nonatomic};
-<<<<<<< HEAD
-use kvdb::{KeyValueDB, DBTransaction, DBValue, DBOp, util_end_for_prefix};
-=======
 use interleaved_ordered::interleave_ordered;
-use kvdb::{DBKey, DBOp, DBTransaction, DBValue, KeyValueDB};
+use kvdb::{DBKey, DBOp, DBTransaction, DBValue, KeyValueDB, end_prefix};
 use log::{debug, warn};
->>>>>>> 01ccef7b
 
 #[cfg(target_os = "linux")]
 use regex::Regex;
@@ -274,39 +226,6 @@
 	}
 }
 
-<<<<<<< HEAD
-/// Database iterator (for flushed data only)
-// The compromise of holding only a virtual borrow vs. holding a lock on the
-// inner DB (to prevent closing via restoration) may be re-evaluated in the future.
-//
-pub struct DatabaseIterator {
-	iter: InterleaveOrdered<::std::vec::IntoIter<(Box<[u8]>, Box<[u8]>)>, DBIterator<'static>>,
-}
-
-impl Iterator for DatabaseIterator {
-	type Item = (Box<[u8]>, Box<[u8]>);
-
-	fn next(&mut self) -> Option<Self::Item> {
-		self.iter.next()
-	}
-}
-
-struct DBAndColumns {
-	db: DB,
-	cfs: Vec<MakeSendSync<ColumnFamily<'static>>>,
-}
-
-// get column family configuration from database config.
-fn col_config(config: &DatabaseConfig, block_opts: &BlockBasedOptions) -> io::Result<Options> {
-	let mut opts = Options::default();
-
-	opts.set_block_based_table_factory(block_opts);
-
-	opts.optimize_level_style_compaction(config.memory_budget_per_col());
-	opts.set_target_file_size_base(config.compaction.initial_file_size);
-
-	Ok(opts)
-=======
 struct DBAndColumns {
 	db: DB,
 	column_names: Vec<String>,
@@ -345,28 +264,6 @@
 			}
 		}
 	}
->>>>>>> 01ccef7b
-}
-
-/// Utility structure that makes the given type implement `Send + Sync`.
-/// YOU NEED TO BE SURE WHAT YOU ARE DOING!
-struct MakeSendSync<T>(T);
-
-unsafe impl<T> Send for MakeSendSync<T> {}
-unsafe impl<T> Sync for MakeSendSync<T> {}
-
-impl<T> ::std::ops::Deref for MakeSendSync<T> {
-	type Target = T;
-
-	fn deref(&self) -> &T {
-		&self.0
-	}
-}
-
-impl<T> From<T> for MakeSendSync<T> {
-	fn from(data: T) -> MakeSendSync<T> {
-		MakeSendSync(data)
-	}
 }
 
 /// Key-Value database.
@@ -376,19 +273,6 @@
 	#[ignore_malloc_size_of = "insignificant"]
 	config: DatabaseConfig,
 	path: String,
-<<<<<<< HEAD
-	write_opts: MakeSendSync<WriteOptions>,
-	read_opts: MakeSendSync<ReadOptions>,
-	block_opts: MakeSendSync<BlockBasedOptions>,
-	// Dirty values added with `write_buffered`. Cleaned on `flush`.
-	overlay: RwLock<Vec<HashMap<ElasticArray32<u8>, KeyState>>>,
-	// Keyspace added with `write_buffered`. Applied only on `flush`.
-	overlay_prefix: RwLock<Vec<HashSet<ElasticArray32<u8>>>>,
-	// Values currently being flushed. Cleared when `flush` completes.
-	flushing: RwLock<Vec<HashMap<ElasticArray32<u8>, KeyState>>>,
-	// Flushing prefix.
-	flushing_prefix: RwLock<Vec<HashSet<ElasticArray32<u8>>>>,
-=======
 	#[ignore_malloc_size_of = "insignificant"]
 	opts: Options,
 	#[ignore_malloc_size_of = "insignificant"]
@@ -399,25 +283,21 @@
 	block_opts: BlockBasedOptions,
 	// Dirty values added with `write_buffered`. Cleaned on `flush`.
 	overlay: RwLock<Vec<HashMap<DBKey, KeyState>>>,
+	// Dirty prefix with `delete_prefix`. Cleaned on `flush`.
+	overlay_prefix: RwLock<Vec<HashSet<DBKey>>>,
 	#[ignore_malloc_size_of = "insignificant"]
 	stats: stats::RunningDbStats,
 	// Values currently being flushed. Cleared when `flush` completes.
 	flushing: RwLock<Vec<HashMap<DBKey, KeyState>>>,
->>>>>>> 01ccef7b
+	// Prefix currently being flushed. Cleared when `flush` completes.
+	flushing_prefix: RwLock<Vec<HashSet<DBKey>>>,
 	// Prevents concurrent flushes.
 	// Value indicates if a flush is in progress.
 	flushing_lock: Mutex<bool>,
 }
 
 #[inline]
-<<<<<<< HEAD
-fn check_for_corruption<T, P: AsRef<Path>>(
-	path: P,
-	res: result::Result<T, Error>
-) -> io::Result<T> {
-=======
 fn check_for_corruption<T, P: AsRef<Path>>(path: P, res: result::Result<T, Error>) -> io::Result<T> {
->>>>>>> 01ccef7b
 	if let Err(ref s) = res {
 		if is_corrupted(s) {
 			warn!("DB corrupted: {}. Repair will be triggered on next restart", s);
@@ -431,26 +311,6 @@
 fn is_corrupted(err: &Error) -> bool {
 	err.as_ref().starts_with("Corruption:")
 		|| err.as_ref().starts_with("Invalid argument: You have to open all column families")
-<<<<<<< HEAD
-}
-
-/// Generate the options for RocksDB, based on the given `DatabaseConfig`.
-fn generate_options(config: &DatabaseConfig) -> Options {
-	let mut opts = Options::default();
-
-	//TODO: rate_limiter_bytes_per_sec={} was removed
-
-	opts.set_use_fsync(false);
-	opts.create_if_missing(true);
-	opts.set_max_open_files(config.max_open_files);
-	opts.set_bytes_per_sync(1048576);
-	//TODO: keep_log_file_num=1 was removed
-	opts.set_write_buffer_size(config.memory_budget_per_col() / 2);
-	opts.increase_parallelism(cmp::max(1, ::num_cpus::get() as i32 / 2));
-
-	opts
-=======
->>>>>>> 01ccef7b
 }
 
 /// Generate the options for RocksDB, based on the given `DatabaseConfig`.
@@ -471,14 +331,6 @@
 	opts
 }
 
-<<<<<<< HEAD
-	/// Open database file. Creates if it does not exist.
-	pub fn open(config: &DatabaseConfig, path: &str) -> io::Result<Database> {
-		let mut block_opts = BlockBasedOptions::default();
-		block_opts.set_block_size(config.compaction.block_size);
-		let cache_size = cmp::max(8, config.memory_budget() / 3);
-		block_opts.set_lru_cache(cache_size);
-=======
 /// Generate the block based options for RocksDB, based on the given `DatabaseConfig`.
 fn generate_block_based_options(config: &DatabaseConfig) -> BlockBasedOptions {
 	let mut block_opts = BlockBasedOptions::default();
@@ -514,47 +366,17 @@
 
 		let opts = generate_options(config);
 		let block_opts = generate_block_based_options(config);
->>>>>>> 01ccef7b
 
 		// attempt database repair if it has been previously marked as corrupted
 		let db_corrupted = Path::new(path).join(Database::CORRUPTION_FILE_NAME);
 		if db_corrupted.exists() {
 			warn!("DB has been previously marked as corrupted, attempting repair");
-			DB::repair(generate_options(config), path).map_err(other_io_err)?;
+			DB::repair(&opts, path).map_err(other_io_err)?;
 			fs::remove_file(db_corrupted)?;
 		}
 
 		let column_names: Vec<_> = (0..config.columns).map(|c| format!("col{}", c)).collect();
 
-<<<<<<< HEAD
-		let write_opts = WriteOptions::new();
-		let read_opts = ReadOptions::default();
-		//TODO: removed read_opts.set_verify_checksums(false);
-
-		let opts = generate_options(config);
-		let mut cfs: Vec<ColumnFamily> = Vec::new();
-		let db = match config.columns {
-			Some(_) => {
-				match DB::open_cf(&opts, path, &cfnames) {
-					Ok(db) => {
-						cfs = cfnames.iter().map(|n| unsafe_extend_ignore_cf_lifetime(db.cf_handle(n)
-							.expect("rocksdb opens a cf_handle for each cfname; qed"))).collect();
-						Ok(db)
-					}
-					Err(_) => {
-						// retry and create CFs
-						match DB::open_cf(&opts, path, None::<&str>) {
-							Ok(db) => {
-								cfs = cfnames.iter()
-									.enumerate()
-									.map(|(i, n)| db.create_cf(n, &cf_options[i])
-										.map(|cf| unsafe_extend_ignore_cf_lifetime(cf)))
-									.collect::<::std::result::Result<_, _>>()
-									.map_err(other_io_err)?;
-								Ok(db)
-							},
-							err => err,
-=======
 		let write_opts = WriteOptions::default();
 		let mut read_opts = ReadOptions::default();
 		read_opts.set_verify_checksums(false);
@@ -572,7 +394,6 @@
 							let _ = db
 								.create_cf(name, &config.column_config(&block_opts, i as u32))
 								.map_err(other_io_err)?;
->>>>>>> 01ccef7b
 						}
 						Ok(db)
 					}
@@ -586,21 +407,6 @@
 			Ok(db) => db,
 			Err(ref s) if is_corrupted(s) => {
 				warn!("DB corrupted: {}, attempting repair", s);
-<<<<<<< HEAD
-				DB::repair(generate_options(config), path).map_err(other_io_err)?;
-
-				if cfnames.is_empty() {
-					DB::open(&opts, path).map_err(other_io_err)?
-				} else {
-					let db = DB::open_cf(&opts, path, &cfnames).map_err(other_io_err)?;
-					cfs = cfnames.iter().map(|n| unsafe_extend_ignore_cf_lifetime(db.cf_handle(n)
-						.expect("rocksdb opens a cf_handle for each cfname; qed"))).collect();
-					db
-				}
-			}
-			Err(s) => {
-				return Err(other_io_err(s))
-=======
 				DB::repair(&opts, path).map_err(other_io_err)?;
 
 				let cf_descriptors: Vec<_> = (0..config.columns)
@@ -610,28 +416,16 @@
 					.collect();
 
 				DB::open_cf_descriptors(&opts, path, cf_descriptors).map_err(other_io_err)?
->>>>>>> 01ccef7b
 			}
 			Err(s) => return Err(other_io_err(s)),
 		};
 		Ok(Database {
-<<<<<<< HEAD
-			db: RwLock::new(Some(DBAndColumns{ db, cfs: cfs.into_iter().map(Into::into).collect() })),
-			config: config.clone(),
-			overlay: RwLock::new((0..(num_cols + 1)).map(|_| HashMap::new()).collect()),
-			overlay_prefix: RwLock::new((0..(num_cols + 1)).map(|_| HashSet::new()).collect()),
-			flushing: RwLock::new((0..(num_cols + 1)).map(|_| HashMap::new()).collect()),
-			flushing_prefix: RwLock::new((0..(num_cols + 1)).map(|_| HashSet::new()).collect()),
-			flushing_lock: Mutex::new(false),
-			path: path.to_owned(),
-			read_opts: read_opts.into(),
-			write_opts: write_opts.into(),
-			block_opts: block_opts.into(),
-=======
 			db: RwLock::new(Some(DBAndColumns { db, column_names })),
 			config: config.clone(),
 			overlay: RwLock::new((0..config.columns).map(|_| HashMap::new()).collect()),
+			overlay_prefix: RwLock::new((0..config.columns).map(|_| HashSet::new()).collect()),
 			flushing: RwLock::new((0..config.columns).map(|_| HashMap::new()).collect()),
+			flushing_prefix: RwLock::new((0..config.columns).map(|_| HashSet::new()).collect()),
 			flushing_lock: Mutex::new(false),
 			path: path.to_owned(),
 			opts,
@@ -639,7 +433,6 @@
 			write_opts,
 			block_opts,
 			stats: stats::RunningDbStats::new(),
->>>>>>> 01ccef7b
 		})
 	}
 
@@ -648,21 +441,6 @@
 		DBTransaction::new()
 	}
 
-<<<<<<< HEAD
-	fn to_overlay_column(col: Option<u32>) -> usize {
-		col.map_or(0, |c| (c + 1) as usize)
-	}
-
-	fn from_overlay_column(col: usize) -> Option<u32> {
-		if col > 0 {
-			Some((col - 1) as u32)
-		} else {
-			None
-		}
-	}
-
-=======
->>>>>>> 01ccef7b
 	/// Commit transaction to database.
 	pub fn write_buffered(&self, tr: DBTransaction) {
 		let mut overlay = self.overlay.write();
@@ -670,45 +448,20 @@
 		let ops = tr.ops;
 		for op in ops {
 			match op {
-<<<<<<< HEAD
-				DBOp::Insert { col, key, value } => {
-					let c = Self::to_overlay_column(col);
-					overlay[c].insert(key, KeyState::Insert(value));
-				},
-				DBOp::Delete { col, key } => {
-					let c = Self::to_overlay_column(col);
-					overlay[c].insert(key, KeyState::Delete);
-				},
-				DBOp::DeletePrefix { col, prefix } => {
-					// warnig DeletePrefix semantic is currently write on flush/commit.
-					// TODO EMCH consider deleting values and filtering on get??
-					// seems costy for current use case.
-					let c = Self::to_overlay_column(col);
-					overlay_prefix[c].insert(prefix);
-				},
-
-			}
-		};
-=======
-				DBOp::Insert { col, key, value } => overlay[col as usize].insert(key, KeyState::Insert(value)),
-				DBOp::Delete { col, key } => overlay[col as usize].insert(key, KeyState::Delete),
+				DBOp::Insert { col, key, value } => { overlay[col as usize].insert(key, KeyState::Insert(value)); },
+				DBOp::Delete { col, key } => { overlay[col as usize].insert(key, KeyState::Delete); },
+				DBOp::DeletePrefix { col, prefix } => { overlay_prefix[col as usize].insert(prefix); },
 			};
 		}
->>>>>>> 01ccef7b
 	}
 
 	/// Commit buffered changes to database. Must be called under `flush_lock`
 	fn write_flushing_with_lock(&self, _lock: &mut MutexGuard<'_, bool>) -> io::Result<()> {
 		match *self.db.read() {
-<<<<<<< HEAD
-			Some(DBAndColumns { ref db, ref cfs }) => {
-				let mut batch = WriteBatch::default();
-=======
 			Some(ref cfs) => {
 				let mut batch = WriteBatch::default();
 				let mut ops: usize = 0;
 				let mut bytes: usize = 0;
->>>>>>> 01ccef7b
 				mem::swap(&mut *self.overlay.write(), &mut *self.flushing.write());
 				mem::swap(&mut *self.overlay_prefix.write(), &mut *self.flushing_prefix.write());
 				{
@@ -718,22 +471,6 @@
 							let cf = cfs.cf(c);
 							match *state {
 								KeyState::Delete => {
-<<<<<<< HEAD
-									if c > 0 {
-										batch.delete_cf(*cfs[c - 1], key).map_err(other_io_err)?;
-									} else {
-										batch.delete(key).map_err(other_io_err)?;
-									}
-								},
-								KeyState::Insert(ref value) => {
-									if c > 0 {
-										batch.put_cf(*cfs[c - 1], key, value).map_err(other_io_err)?;
-									} else {
-										batch.put(key, value).map_err(other_io_err)?;
-									}
-								},
-							}
-=======
 									bytes += key.len();
 									batch.delete_cf(cf, key).map_err(other_io_err)?
 								}
@@ -742,47 +479,27 @@
 									batch.put_cf(cf, key, value).map_err(other_io_err)?
 								}
 							};
->>>>>>> 01ccef7b
 						}
 					}
 					for (c, column) in self.flushing_prefix.read().iter().enumerate() {
 						for prefix in column.iter() {
-							if let Some(end_range) = util_end_for_prefix(&prefix[..]) {
-								if c > 0 {
-									batch.delete_range_cf(*cfs[c - 1], &prefix[..], &end_range[..])
-										.map_err(other_io_err)?;
-								} else {
-									batch.delete_range(&prefix[..], &end_range[..])
-										.map_err(other_io_err)?;
-								}
-							} else {
-								let ocol = Self::from_overlay_column(c);
-								let iter = self.iter_from_prefix_and_db(ocol, prefix, db, cfs);
-								let keys: Vec<_> = iter.collect();
-								// Note that this does not handle addition of key with longer number of 255 than
-								// the latest one is added afterward.
-								// TODO EMCH is it worth putting a switch: currently we drop on end so it is not.
-								for key in keys {
-									match ocol {
-										None => batch.delete(&key.0[..]).map_err(other_io_err)?,
-										Some(c) => batch.delete_cf(*cfs[c as usize], &key.0[..]).map_err(other_io_err)?,
-									}
-								}
-							}
+							let cf = cfs.cf(c);
+							let end_range = end_prefix(&prefix[..]);
+							batch.delete_range_cf(cf, &prefix[..], &end_range[..]).map_err(other_io_err)?
 						}
 					}
 				}
 
-<<<<<<< HEAD
-				check_for_corruption(&self.path, db.write_opt(batch, &self.write_opts))?;
-=======
 				check_for_corruption(&self.path, cfs.db.write_opt(batch, &self.write_opts))?;
 				self.stats.tally_transactions(1);
 				self.stats.tally_writes(ops as u64);
 				self.stats.tally_bytes_written(bytes as u64);
->>>>>>> 01ccef7b
 
 				for column in self.flushing.write().iter_mut() {
+					column.clear();
+					column.shrink_to_fit();
+				}
+				for column in self.flushing_prefix.write().iter_mut() {
 					column.clear();
 					column.shrink_to_fit();
 				}
@@ -810,11 +527,7 @@
 	/// Commit transaction to database.
 	pub fn write(&self, tr: DBTransaction) -> io::Result<()> {
 		match *self.db.read() {
-<<<<<<< HEAD
-			Some(DBAndColumns { ref db, ref cfs }) => {
-=======
 			Some(ref cfs) => {
->>>>>>> 01ccef7b
 				let mut batch = WriteBatch::default();
 				let ops = tr.ops;
 
@@ -825,43 +538,6 @@
 
 				for op in ops {
 					// remove any buffered operation for this key
-<<<<<<< HEAD
-					op.key().map(|key| {
-						self.overlay.write()[Self::to_overlay_column(op.col())].remove(key);
-					});
-
-					match op {
-						DBOp::Insert { col, key, value } => match col {
-							None => batch.put(&key, &value).map_err(other_io_err)?,
-							Some(c) => batch.put_cf(*cfs[c as usize], &key, &value).map_err(other_io_err)?,
-						},
-						DBOp::Delete { col, key } => match col {
-							None => batch.delete(&key).map_err(other_io_err)?,
-							Some(c) => batch.delete_cf(*cfs[c as usize], &key).map_err(other_io_err)?,
-						},
-						DBOp::DeletePrefix { col, prefix } => {
-							if let Some(end_range) = util_end_for_prefix(&prefix[..]) {
-								match col {
-									None => batch.delete_range(&prefix[..], &end_range[..]).map_err(other_io_err)?,
-									Some(c) => batch.delete_range_cf(*cfs[c as usize], &prefix[..], &end_range[..])
-										.map_err(other_io_err)?,
-								}
-							} else {
-								let iter = self.iter_from_prefix_and_db(col, &prefix[..], db, cfs);
-								let keys: Vec<_> = iter.collect();
-								// Note that this does not handle addition of key with longer number of 255 than
-								// the latest one is added afterward.
-								// TODO EMCH is it worth putting a switch: currently we drop on end so it is not.
-								for key in keys {
-									match col {
-										None => batch.delete(&key.0[..]).map_err(other_io_err)?,
-										Some(c) => batch.delete_cf(*cfs[c as usize], &key.0[..]).map_err(other_io_err)?,
-									}
-								}
-							}
-						},
-					}
-=======
 					self.overlay.write()[op.col() as usize].remove(op.key());
 
 					let cf = cfs.cf(op.col() as usize);
@@ -876,8 +552,11 @@
 							stats_total_bytes += key.len();
 							batch.delete_cf(cf, &key).map_err(other_io_err)?
 						}
+						DBOp::DeletePrefix { col: _, prefix } => {
+							let end_range = end_prefix(&prefix[..]);
+							batch.delete_range_cf(cf, &prefix[..], &end_range[..]).map_err(other_io_err)?
+						}
 					};
->>>>>>> 01ccef7b
 				}
 				self.stats.tally_bytes_written(stats_total_bytes as u64);
 
@@ -904,18 +583,6 @@
 							Some(&KeyState::Insert(ref value)) => Ok(Some(value.clone())),
 							Some(&KeyState::Delete) => Ok(None),
 							None => {
-<<<<<<< HEAD
-								col.map_or_else(
-										|| db
-											.get_opt(key, &self.read_opts)
-											.map(|r| r.map(|v| DBValue::from_slice(&v))),
-										|c| db
-											.get_cf_opt(*cfs[c as usize], key, &self.read_opts)
-											.map(|r| r.map(|v| DBValue::from_slice(&v)))
-									)
-									.map_err(other_io_err)
-							},
-=======
 								let acquired_val = cfs
 									.db
 									.get_pinned_cf_opt(cfs.cf(col as usize), key, &self.read_opts)
@@ -930,7 +597,6 @@
 
 								acquired_val
 							}
->>>>>>> 01ccef7b
 						}
 					}
 				}
@@ -956,19 +622,9 @@
 				let mut overlay_data = overlay
 					.iter()
 					.filter_map(|(k, v)| match *v {
-<<<<<<< HEAD
-						KeyState::Insert(ref value) =>
-							Some(
-								(
-									k.clone().into_vec().into_boxed_slice(),
-									value.clone().into_vec().into_boxed_slice()
-								)
-							),
-=======
 						KeyState::Insert(ref value) => {
 							Some((k.clone().into_vec().into_boxed_slice(), value.clone().into_boxed_slice()))
 						}
->>>>>>> 01ccef7b
 						KeyState::Delete => None,
 					})
 					.collect::<Vec<_>>();
@@ -976,29 +632,6 @@
 				overlay_data
 			};
 
-<<<<<<< HEAD
-				let iter = col.map_or_else(
-					|| db.iterator(IteratorMode::Start),
-					|c| db.iterator_cf(*cfs[c as usize], IteratorMode::Start)
-						.expect("iterator params are valid; qed")
-				);
-
-				Some(DatabaseIterator {
-					iter: interleave_ordered(overlay_data, unsafe_extend_ignore_dbiter_lifetime(iter)),
-				})
-			},
-			None => None,
-		}
-	}
-
-	fn iter_from_prefix(&self, col: Option<u32>, prefix: &[u8]) -> Option<DatabaseIterator> {
-		match *self.db.read() {
-			Some(DBAndColumns { ref db, ref cfs }) => {
-				Some(self.iter_from_prefix_and_db(col, prefix, db, cfs))
-			},
-			None => None,
-		}
-=======
 			let guarded = iter::ReadGuardedIterator::new(read_lock, col, &self.read_opts);
 			Some(interleave_ordered(overlay_data, guarded))
 		} else {
@@ -1022,24 +655,6 @@
 		// keys not starting with the given prefix as well,
 		// see https://github.com/facebook/rocksdb/wiki/Prefix-Seek-API-Changes
 		optional.into_iter().flat_map(identity).take_while(move |(k, _)| k.starts_with(prefix))
->>>>>>> 01ccef7b
-	}
-
-	fn iter_from_prefix_and_db(
-		&self,
-		col: Option<u32>,
-		prefix: &[u8],
-		db: &DB,
-		cfs: &Vec<MakeSendSync<ColumnFamily>>,
-	) -> DatabaseIterator {
-		let iter = col.map_or_else(|| db.iterator(IteratorMode::From(prefix, Direction::Forward)),
-					|c| db.iterator_cf(*cfs[c as usize], IteratorMode::From(prefix, Direction::Forward))
-						.expect("iterator params are valid; qed"));
-
-		DatabaseIterator {
-			// TODO EMCH this is incorrect.
-			iter: interleave_ordered(Vec::new(), unsafe_extend_ignore_dbiter_lifetime(iter)),
-		}
 	}
 
 	/// Close the database
@@ -1130,16 +745,9 @@
 			Some(DBAndColumns { ref mut db, ref mut column_names }) => {
 				let col = column_names.len() as u32;
 				let name = format!("col{}", col);
-<<<<<<< HEAD
-				cfs.push(MakeSendSync(
-					unsafe_extend_ignore_cf_lifetime(db.create_cf(&name, &col_config(&self.config, &self.block_opts)?)
-						.map_err(other_io_err)?)
-				));
-=======
 				let col_config = self.config.column_config(&self.block_opts, col as u32);
 				let _ = db.create_cf(&name, &col_config).map_err(other_io_err)?;
 				column_names.push(name);
->>>>>>> 01ccef7b
 				Ok(())
 			}
 			None => Ok(()),
@@ -1516,17 +1124,4 @@
 		// We're using the old format
 		assert!(settings.contains("format_version: 2"));
 	}
-}
-
-// force static on create cf.
-fn unsafe_extend_ignore_cf_lifetime<'a>(cf: ColumnFamily<'a>) -> ColumnFamily<'static> {
-	unsafe {
-		std::mem::transmute::<ColumnFamily<'a>, ColumnFamily<'static>>(cf)
-	}
-}
-
-fn unsafe_extend_ignore_dbiter_lifetime<'a>(cf: DBIterator<'a>) -> DBIterator<'static> {
-	unsafe {
-		std::mem::transmute::<DBIterator<'a>, DBIterator<'static>>(cf)
-	}
 }