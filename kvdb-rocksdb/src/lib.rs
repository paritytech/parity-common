--- conflicted
+++ resolved
@@ -611,10 +611,10 @@
 		self.inner.db.try_catch_up_with_primary().map_err(other_io_err)
 	}
 
-<<<<<<< HEAD
 	pub fn raw_iter(&self, col: u32) -> io::Result<DBRawIterator<'_>> {
 		Ok(self.inner.db.raw_iterator_cf(self.inner.cf(col as usize)?))
-=======
+	}
+	
 	/// Force compact a single column.
 	///
 	/// After compaction of the column, this may lead to better read performance.
@@ -628,7 +628,6 @@
 			&compact_options,
 		);
 		Ok(())
->>>>>>> f503b4cc
 	}
 }
 
