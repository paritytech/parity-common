--- conflicted
+++ resolved
@@ -448,28 +448,16 @@
 							stats_total_bytes += key.len();
 							batch.delete_cf(cf, &key);
 						}
-<<<<<<< HEAD
-						DBOp::DeletePrefix { col: _, prefix } => {
-							if !prefix.is_empty() {
-								let end_range = kvdb::end_prefix(&prefix[..]);
-								batch.delete_range_cf(cf, &prefix[..], &end_range[..]);
-							} else {
-								// Deletes all values in the column.
-								let end_range = &[u8::max_value()];
-								batch.delete_range_cf(cf, &[][..], &end_range[..]);
-								batch.delete_cf(cf, &end_range[..]);
-=======
 						DBOp::DeletePrefix { col, prefix } => {
 							let end_prefix = kvdb::end_prefix(&prefix[..]);
 							let no_end = end_prefix.is_none();
 							let end_range = end_prefix.unwrap_or_else(|| vec![u8::max_value(); 16]);
-							batch.delete_range_cf(cf, &prefix[..], &end_range[..]).map_err(other_io_err)?;
+							batch.delete_range_cf(cf, &prefix[..], &end_range[..]);
 							if no_end {
 								let prefix = if prefix.len() > end_range.len() { &prefix[..] } else { &end_range[..] };
 								for (key, _) in self.iter_with_prefix(col, prefix) {
-									batch.delete_cf(cf, &key[..]).map_err(other_io_err)?;
+									batch.delete_cf(cf, &key[..]);
 								}
->>>>>>> 692aa9d9
 							}
 						}
 					};
@@ -534,29 +522,12 @@
 	fn iter_with_prefix<'a>(&'a self, col: u32, prefix: &'a [u8]) -> impl Iterator<Item = iter::KeyValuePair> + 'a {
 		let read_lock = self.db.read();
 		let optional = if read_lock.is_some() {
-<<<<<<< HEAD
 			let mut read_opts = generate_read_options();
-			let end_prefix = kvdb::end_prefix(prefix);
 			// rocksdb doesn't work with an empty upper bound
-			if !end_prefix.is_empty() {
+			if let Some(end_prefix) = kvdb::end_prefix(prefix) {
 				read_opts.set_iterate_upper_bound(end_prefix);
 			}
 			let guarded = iter::ReadGuardedIterator::new_with_prefix(read_lock, col, prefix, read_opts);
-=======
-			let mut read_opts = ReadOptions::default();
-			read_opts.set_verify_checksums(false);
-			// rocksdb doesn't work with an empty upper bound
-			let end_prefix = kvdb::end_prefix(prefix).map(|end_prefix| {
-				let end_prefix = end_prefix.into_boxed_slice();
-				// SAFETY: the end_prefix lives as long as the iterator
-				// See `ReadGuardedIterator` definition for more details.
-				unsafe {
-					read_opts.set_iterate_upper_bound(&end_prefix);
-				}
-				end_prefix
-			});
-			let guarded = iter::ReadGuardedIterator::new_with_prefix(read_lock, col, prefix, end_prefix, &read_opts);
->>>>>>> 692aa9d9
 			Some(guarded)
 		} else {
 			None
