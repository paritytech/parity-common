--- conflicted
+++ resolved
@@ -199,26 +199,17 @@
 	}
 
 	// Get column family configuration with the given block based options.
-	fn column_config(&self, block_opts: &BlockBasedOptions, col: Option<u32>) -> io::Result<Options> {
+	fn column_config(&self, block_opts: &BlockBasedOptions, col: Option<u32>) -> Options {
 		let memory_budget_per_col = self.memory_budget_per_col(col);
-		let mut opts = Options::new();
-
-		opts.set_parsed_options("level_compaction_dynamic_level_bytes=true").map_err(other_io_err)?;
-
+		let mut opts = Options::default();
+
+		opts.set_level_compaction_dynamic_level_bytes(true);
 		opts.set_block_based_table_factory(block_opts);
-
-		opts.set_parsed_options(&format!(
-			"block_based_table_factory={{{};{}}}",
-			"cache_index_and_filter_blocks=true", "pin_l0_filter_and_index_blocks_in_cache=true"
-		))
-		.map_err(other_io_err)?;
-
-		opts.optimize_level_style_compaction(memory_budget_per_col as i32);
+		opts.optimize_level_style_compaction(memory_budget_per_col);
 		opts.set_target_file_size_base(self.compaction.initial_file_size);
-
-		opts.set_parsed_options("compression_per_level=").map_err(other_io_err)?;
-
-		Ok(opts)
+		opts.set_compression_per_level(&[]);
+	
+		opts
 	}
 }
 
@@ -234,43 +225,15 @@
 	}
 }
 
-<<<<<<< HEAD
 struct DBAndColumns {
 	db: DB,
 	column_names: Vec<String>,
-=======
-/// Database iterator (for flushed data only)
-// The compromise of holding only a virtual borrow vs. holding a lock on the
-// inner DB (to prevent closing via restoration) may be re-evaluated in the future.
-pub struct DatabaseIterator<'a> {
-	iter: InterleaveOrdered<::std::vec::IntoIter<(Box<[u8]>, Box<[u8]>)>, DBIterator>,
-	_marker: PhantomData<&'a Database>,
->>>>>>> a2987e8a
 }
 
 impl DBAndColumns {
 	fn get_cf(&self, i: usize) -> &ColumnFamily {
 		self.db.cf_handle(&self.column_names[i]).expect("the specified column name is correct; qed")
 	}
-}
-
-<<<<<<< HEAD
-// get column family configuration from database config.
-fn col_config(config: &DatabaseConfig, block_opts: &BlockBasedOptions) -> Options {
-	let mut opts = Options::default();
-
-	opts.set_level_compaction_dynamic_level_bytes(true);
-	opts.set_block_based_table_factory(block_opts);
-	opts.optimize_level_style_compaction(config.memory_budget_per_col());
-	opts.set_target_file_size_base(config.compaction.initial_file_size);
-	opts.set_compression_per_level(&[]);
-
-	opts
-=======
-struct DBAndColumns {
-	db: DB,
-	cfs: Vec<Column>,
->>>>>>> a2987e8a
 }
 
 /// Key-Value database.
@@ -310,18 +273,41 @@
 /// Generate the options for RocksDB, based on the given `DatabaseConfig`.
 fn generate_options(config: &DatabaseConfig) -> Options {
 	let mut opts = Options::default();
-
-	//TODO: rate_limiter_bytes_per_sec={} was removed
+	let columns = config.columns.unwrap_or(0);
+
+	if columns == 0 {
+		let budget = config.memory_budget() / 2;
+		opts.set_db_write_buffer_size(budget);
+		// from https://github.com/facebook/rocksdb/wiki/Memory-usage-in-RocksDB#memtable
+		// Memtable size is controlled by the option `write_buffer_size`.
+		// If you increase your memtable size, be sure to also increase your L1 size!
+		// L1 size is controlled by the option `max_bytes_for_level_base`.
+		opts.set_max_bytes_for_level_base(budget as u64);
+	}
 
 	opts.set_use_fsync(false);
 	opts.create_if_missing(true);
 	opts.set_max_open_files(config.max_open_files);
 	opts.set_bytes_per_sync(1 * MB as u64);
 	opts.set_keep_log_file_num(1);
-	opts.set_write_buffer_size(config.memory_budget_per_col() / 2);
 	opts.increase_parallelism(cmp::max(1, num_cpus::get() as i32 / 2));
 
 	opts
+}
+
+/// Generate the block based options for RocksDB, based on the given `DatabaseConfig`.
+fn generate_block_based_options(config: &DatabaseConfig) -> BlockBasedOptions {
+	let mut block_opts = BlockBasedOptions::default();
+	block_opts.set_block_size(config.compaction.block_size);
+	// Set cache size as recommended by
+	// https://github.com/facebook/rocksdb/wiki/Setup-Options-and-Basic-Tuning#block-cache-size
+	let cache_size = config.memory_budget() / 3;
+	block_opts.set_lru_cache(cache_size);
+	block_opts.set_cache_index_and_filter_blocks(true);
+	block_opts.set_pin_l0_filter_and_index_blocks_in_cache(true);
+	block_opts.set_bloom_filter(10, true);
+	
+	block_opts
 }
 
 impl Database {
@@ -334,53 +320,10 @@
 
 	/// Open database file. Creates if it does not exist.
 	pub fn open(config: &DatabaseConfig, path: &str) -> io::Result<Database> {
-<<<<<<< HEAD
-		let mut block_opts = BlockBasedOptions::default();
-		block_opts.set_block_size(config.compaction.block_size);
-		// Set cache size as recommended by
-		// https://github.com/facebook/rocksdb/wiki/Setup-Options-and-Basic-Tuning#block-cache-size
-		let cache_size = config.memory_budget() / 3;
-		block_opts.set_lru_cache(cache_size);
-		block_opts.set_cache_index_and_filter_blocks(true);
-		block_opts.set_pin_l0_filter_and_index_blocks_in_cache(true);
-		block_opts.set_bloom_filter(10, true);
-		
 		let opts = generate_options(config);
-		
-=======
-		let mut opts = Options::new();
-
-		opts.set_use_fsync(false);
-		opts.create_if_missing(true);
-		opts.set_max_open_files(config.max_open_files);
-		opts.set_parsed_options(&format!("keep_log_file_num={}", config.keep_log_file_num)).map_err(other_io_err)?;
-		opts.set_parsed_options("bytes_per_sync=1048576").map_err(other_io_err)?;
-
+		let block_opts = generate_block_based_options(config);
 		let columns = config.columns.unwrap_or(0);
 
-		if columns == 0 {
-			let budget = config.memory_budget() / 2;
-			opts.set_db_write_buffer_size(budget);
-			// from https://github.com/facebook/rocksdb/wiki/Memory-usage-in-RocksDB#memtable
-			// Memtable size is controlled by the option `write_buffer_size`.
-			// If you increase your memtable size, be sure to also increase your L1 size!
-			// L1 size is controlled by the option `max_bytes_for_level_base`.
-			opts.set_parsed_options(&format!("max_bytes_for_level_base={}", budget)).map_err(other_io_err)?;
-		}
-		opts.increase_parallelism(cmp::max(1, num_cpus::get() as i32 / 2));
-
-		let mut block_opts = BlockBasedOptions::new();
-
-		{
-			block_opts.set_block_size(config.compaction.block_size);
-			// Set cache size as recommended by
-			// https://github.com/facebook/rocksdb/wiki/Setup-Options-and-Basic-Tuning#block-cache-size
-			let cache_size = config.memory_budget() / 3;
-			let cache = Cache::new(cache_size);
-			block_opts.set_cache(cache);
-		}
-
->>>>>>> a2987e8a
 		// attempt database repair if it has been previously marked as corrupted
 		let db_corrupted = Path::new(path).join(Database::CORRUPTION_FILE_NAME);
 		if db_corrupted.exists() {
@@ -389,23 +332,12 @@
 			fs::remove_file(db_corrupted)?;
 		}
 
-<<<<<<< HEAD
-		let columns = config.columns.unwrap_or(0) as usize;
-
-		let mut cf_options = Vec::with_capacity(columns);
+		let mut cf_options = Vec::with_capacity(columns as usize);
 		let column_names: Vec<_> = (0..columns).map(|c| format!("col{}", c)).collect();
 		let cfnames: Vec<&str> = column_names.iter().map(|n| n as &str).collect();
 
-		for _ in 0..config.columns.unwrap_or(0) {
-			cf_options.push(col_config(&config, &block_opts));
-=======
-		let mut cf_options = Vec::with_capacity(columns as usize);
-		let cfnames: Vec<_> = (0..columns).map(|c| format!("col{}", c)).collect();
-		let cfnames: Vec<&str> = cfnames.iter().map(|n| n as &str).collect();
-
 		for i in 0..columns {
-			cf_options.push(config.column_config(&block_opts, Some(i))?);
->>>>>>> a2987e8a
+			cf_options.push(config.column_config(&block_opts, Some(i)));
 		}
 
 		let write_opts = WriteOptions::new();
@@ -448,18 +380,8 @@
 				if cfnames.is_empty() {
 					DB::open(&opts, path).map_err(other_io_err)?
 				} else {
-<<<<<<< HEAD
+					// TODO: open_cf_descriptors
 					let db = DB::open_cf(&opts, path, &cfnames).map_err(other_io_err)?;
-					for name in cfnames {
-						let _ = db.cf_handle(name).expect("rocksdb opens a cf_handle for each cfname; qed");
-					}
-=======
-					let db = DB::open_cf(&opts, path, &cfnames, &cf_options).map_err(other_io_err)?;
-					cfs = cfnames
-						.iter()
-						.map(|n| db.cf_handle(n).expect("rocksdb opens a cf_handle for each cfname; qed"))
-						.collect();
->>>>>>> a2987e8a
 					db
 				}
 			}
@@ -467,7 +389,6 @@
 		};
 		let num_cols = column_names.len();
 		Ok(Database {
-<<<<<<< HEAD
 			db: RwLock::new(Some(DBAndColumns { db, column_names })),
 			config: config.clone(),
 			overlay: RwLock::new((0..=num_cols).map(|_| HashMap::new()).collect()),
@@ -477,17 +398,6 @@
 			read_opts: read_opts.into(),
 			write_opts: write_opts.into(),
 			block_opts: block_opts.into(),
-=======
-			db: RwLock::new(Some(DBAndColumns { db, cfs })),
-			config: config.clone(),
-			write_opts,
-			overlay: RwLock::new((0..(num_cols + 1)).map(|_| HashMap::new()).collect()),
-			flushing: RwLock::new((0..(num_cols + 1)).map(|_| HashMap::new()).collect()),
-			flushing_lock: Mutex::new(false),
-			path: path.to_owned(),
-			read_opts,
-			block_opts,
->>>>>>> a2987e8a
 		})
 	}
 
@@ -744,14 +654,8 @@
 	/// Drop a column family.
 	pub fn drop_column(&self) -> io::Result<()> {
 		match *self.db.write() {
-<<<<<<< HEAD
 			Some(DBAndColumns { ref mut db, ref mut column_names }) => {
 				if let Some(name) = column_names.pop() {
-=======
-			Some(DBAndColumns { ref mut db, ref mut cfs }) => {
-				if let Some(_col) = cfs.pop() {
-					let name = format!("col{}", cfs.len());
->>>>>>> a2987e8a
 					db.drop_cf(&name).map_err(other_io_err)?;
 				}
 				Ok(())
@@ -763,19 +667,12 @@
 	/// Add a column family.
 	pub fn add_column(&self) -> io::Result<()> {
 		match *self.db.write() {
-<<<<<<< HEAD
 			Some(DBAndColumns { ref mut db, ref mut column_names }) => {
 				let col = column_names.len() as u32;
 				let name = format!("col{}", col);
-				let _ = db.create_cf(&name, &col_config(&self.config, &self.block_opts)).map_err(other_io_err)?;
+				let col_config = self.config.column_config(&self.block_opts, Some(col as u32));
+				let _ = db.create_cf(&name, &col_config).map_err(other_io_err)?;
 				column_names.push(name);
-=======
-			Some(DBAndColumns { ref mut db, ref mut cfs }) => {
-				let col = cfs.len();
-				let name = format!("col{}", col);
-				let col_config = self.config.column_config(&self.block_opts, Some(col as u32))?;
-				cfs.push(db.create_cf(&name, &col_config).map_err(other_io_err)?);
->>>>>>> a2987e8a
 				Ok(())
 			}
 			None => Ok(()),
