// Copyright 2020 Parity Technologies
//
// Licensed under the Apache License, Version 2.0 <LICENSE-APACHE or
// http://www.apache.org/licenses/LICENSE-2.0> or the MIT license
// <LICENSE-MIT or http://opensource.org/licenses/MIT>, at your
// option. This file may not be copied, modified, or distributed
// except according to those terms.

mod iter;
mod stats;

use std::{cmp, collections::{HashMap, HashSet}, convert::identity, error, fs, io, mem, path::Path, result};

use parity_util_mem::MallocSizeOf;
use parking_lot::RwLock;
use rocksdb::{
	BlockBasedOptions, ColumnFamily, ColumnFamilyDescriptor, Error, Options, ReadOptions, WriteBatch, WriteOptions, DB,
};

use crate::iter::KeyValuePair;
use fs_swap::{swap, swap_nonatomic};
<<<<<<< HEAD
use interleaved_ordered::interleave_ordered;
use kvdb::{DBKey, DBOp, DBTransaction, DBValue, KeyValueDB, end_prefix};
=======
use kvdb::{DBOp, DBTransaction, DBValue, KeyValueDB};
>>>>>>> 7093b7e6
use log::{debug, warn};

#[cfg(target_os = "linux")]
use regex::Regex;
#[cfg(target_os = "linux")]
use std::fs::File;
#[cfg(target_os = "linux")]
use std::path::PathBuf;
#[cfg(target_os = "linux")]
use std::process::Command;

fn other_io_err<E>(e: E) -> io::Error
where
	E: Into<Box<dyn error::Error + Send + Sync>>,
{
	io::Error::new(io::ErrorKind::Other, e)
}

// Used for memory budget.
type MiB = usize;

const KB: usize = 1_024;
const MB: usize = 1_024 * KB;

/// The default column memory budget in MiB.
pub const DB_DEFAULT_COLUMN_MEMORY_BUDGET_MB: MiB = 128;

/// The default memory budget in MiB.
pub const DB_DEFAULT_MEMORY_BUDGET_MB: MiB = 512;

/// Compaction profile for the database settings
/// Note, that changing these parameters may trigger
/// the compaction process of RocksDB on startup.
/// https://github.com/facebook/rocksdb/wiki/Leveled-Compaction#level_compaction_dynamic_level_bytes-is-true
#[derive(Clone, Copy, PartialEq, Debug)]
pub struct CompactionProfile {
	/// L0-L1 target file size
	/// The minimum size should be calculated in accordance with the
	/// number of levels and the expected size of the database.
	pub initial_file_size: u64,
	/// block size
	pub block_size: usize,
}

impl Default for CompactionProfile {
	/// Default profile suitable for most storage
	fn default() -> CompactionProfile {
		CompactionProfile::ssd()
	}
}

/// Given output of df command return Linux rotational flag file path.
#[cfg(target_os = "linux")]
pub fn rotational_from_df_output(df_out: Vec<u8>) -> Option<PathBuf> {
	use std::str;
	str::from_utf8(df_out.as_slice())
		.ok()
		// Get the drive name.
		.and_then(|df_str| {
			Regex::new(r"/dev/(sd[:alpha:]{1,2})")
				.ok()
				.and_then(|re| re.captures(df_str))
				.and_then(|captures| captures.get(1))
		})
		// Generate path e.g. /sys/block/sda/queue/rotational
		.map(|drive_path| {
			let mut p = PathBuf::from("/sys/block");
			p.push(drive_path.as_str());
			p.push("queue/rotational");
			p
		})
}

impl CompactionProfile {
	/// Attempt to determine the best profile automatically, only Linux for now.
	#[cfg(target_os = "linux")]
	pub fn auto(db_path: &Path) -> CompactionProfile {
		use std::io::Read;
		let hdd_check_file = db_path
			.to_str()
			.and_then(|path_str| Command::new("df").arg(path_str).output().ok())
			.and_then(|df_res| if df_res.status.success() { Some(df_res.stdout) } else { None })
			.and_then(rotational_from_df_output);
		// Read out the file and match compaction profile.
		if let Some(hdd_check) = hdd_check_file {
			if let Ok(mut file) = File::open(hdd_check.as_path()) {
				let mut buffer = [0; 1];
				if file.read_exact(&mut buffer).is_ok() {
					// 0 means not rotational.
					if buffer == [48] {
						return Self::ssd();
					}
					// 1 means rotational.
					if buffer == [49] {
						return Self::hdd();
					}
				}
			}
		}
		// Fallback if drive type was not determined.
		Self::default()
	}

	/// Just default for other platforms.
	#[cfg(not(target_os = "linux"))]
	pub fn auto(_db_path: &Path) -> CompactionProfile {
		Self::default()
	}

	/// Default profile suitable for SSD storage
	pub fn ssd() -> CompactionProfile {
		CompactionProfile { initial_file_size: 64 * MB as u64, block_size: 16 * KB }
	}

	/// Slow HDD compaction profile
	pub fn hdd() -> CompactionProfile {
		CompactionProfile { initial_file_size: 256 * MB as u64, block_size: 64 * KB }
	}
}

/// Database configuration
#[derive(Clone)]
pub struct DatabaseConfig {
	/// Max number of open files.
	pub max_open_files: i32,
	/// Memory budget (in MiB) used for setting block cache size and
	/// write buffer size for each column including the default one.
	/// If the memory budget of a column is not specified,
	/// `DB_DEFAULT_COLUMN_MEMORY_BUDGET_MB` is used for that column.
	pub memory_budget: HashMap<u32, MiB>,
	/// Compaction profile.
	pub compaction: CompactionProfile,
	/// Set number of columns.
	///
	/// # Safety
	///
	/// The number of columns must not be zero.
	pub columns: u32,
	/// Specify the maximum number of info/debug log files to be kept.
	pub keep_log_file_num: i32,
	/// Enable native RocksDB statistics.
	/// Disabled by default.
	///
	/// It can have a negative performance impact up to 10% according to
	/// https://github.com/facebook/rocksdb/wiki/Statistics.
	pub enable_statistics: bool,
}

impl DatabaseConfig {
	/// Create new `DatabaseConfig` with default parameters and specified set of columns.
	/// Note that cache sizes must be explicitly set.
	///
	/// # Safety
	///
	/// The number of `columns` must not be zero.
	pub fn with_columns(columns: u32) -> Self {
		assert!(columns > 0, "the number of columns must not be zero");

		Self { columns, ..Default::default() }
	}

	/// Returns the total memory budget in bytes.
	pub fn memory_budget(&self) -> MiB {
		(0..self.columns).map(|i| self.memory_budget.get(&i).unwrap_or(&DB_DEFAULT_COLUMN_MEMORY_BUDGET_MB) * MB).sum()
	}

	/// Returns the memory budget of the specified column in bytes.
	fn memory_budget_for_col(&self, col: u32) -> MiB {
		self.memory_budget.get(&col).unwrap_or(&DB_DEFAULT_COLUMN_MEMORY_BUDGET_MB) * MB
	}

	// Get column family configuration with the given block based options.
	fn column_config(&self, block_opts: &BlockBasedOptions, col: u32) -> Options {
		let column_mem_budget = self.memory_budget_for_col(col);
		let mut opts = Options::default();

		opts.set_level_compaction_dynamic_level_bytes(true);
		opts.set_block_based_table_factory(block_opts);
		opts.optimize_level_style_compaction(column_mem_budget);
		opts.set_target_file_size_base(self.compaction.initial_file_size);
		opts.set_compression_per_level(&[]);

		opts
	}
}

impl Default for DatabaseConfig {
	fn default() -> DatabaseConfig {
		DatabaseConfig {
			max_open_files: 512,
			memory_budget: HashMap::new(),
			compaction: CompactionProfile::default(),
			columns: 1,
			keep_log_file_num: 1,
			enable_statistics: false,
		}
	}
}

struct DBAndColumns {
	db: DB,
	column_names: Vec<String>,
}

impl MallocSizeOf for DBAndColumns {
	fn size_of(&self, ops: &mut parity_util_mem::MallocSizeOfOps) -> usize {
		let mut total = self.column_names.size_of(ops)
			// we have at least one column always, so we can call property on it
			+ self.db
				.property_int_value_cf(self.cf(0), "rocksdb.block-cache-usage")
				.unwrap_or(Some(0))
				.map(|x| x as usize)
				.unwrap_or(0);

		for v in 0..self.column_names.len() {
			total += self.static_property_or_warn(v, "rocksdb.estimate-table-readers-mem");
			total += self.static_property_or_warn(v, "rocksdb.cur-size-all-mem-tables");
		}

		total
	}
}

impl DBAndColumns {
	fn cf(&self, i: usize) -> &ColumnFamily {
		self.db.cf_handle(&self.column_names[i]).expect("the specified column name is correct; qed")
	}

	fn static_property_or_warn(&self, col: usize, prop: &str) -> usize {
		match self.db.property_int_value_cf(self.cf(col), prop) {
			Ok(Some(v)) => v as usize,
			_ => {
				warn!("Cannot read expected static property of RocksDb database: {}", prop);
				0
			}
		}
	}
}

/// Key-Value database.
#[derive(MallocSizeOf)]
pub struct Database {
	db: RwLock<Option<DBAndColumns>>,
	#[ignore_malloc_size_of = "insignificant"]
	config: DatabaseConfig,
	path: String,
	#[ignore_malloc_size_of = "insignificant"]
	opts: Options,
	#[ignore_malloc_size_of = "insignificant"]
	write_opts: WriteOptions,
	#[ignore_malloc_size_of = "insignificant"]
	read_opts: ReadOptions,
	#[ignore_malloc_size_of = "insignificant"]
	block_opts: BlockBasedOptions,
<<<<<<< HEAD
	// Dirty values added with `write_buffered`. Cleaned on `flush`.
	overlay: RwLock<Vec<HashMap<DBKey, KeyState>>>,
	// Dirty prefix with `delete_prefix`. Cleaned on `flush`.
	overlay_prefix: RwLock<Vec<HashSet<DBKey>>>,
	#[ignore_malloc_size_of = "insignificant"]
	stats: stats::RunningDbStats,
	// Values currently being flushed. Cleared when `flush` completes.
	flushing: RwLock<Vec<HashMap<DBKey, KeyState>>>,
	// Prefix currently being flushed. Cleared when `flush` completes.
	flushing_prefix: RwLock<Vec<HashSet<DBKey>>>,
	// Prevents concurrent flushes.
	// Value indicates if a flush is in progress.
	flushing_lock: Mutex<bool>,
=======
	#[ignore_malloc_size_of = "insignificant"]
	stats: stats::RunningDbStats,
>>>>>>> 7093b7e6
}

#[inline]
fn check_for_corruption<T, P: AsRef<Path>>(path: P, res: result::Result<T, Error>) -> io::Result<T> {
	if let Err(ref s) = res {
		if is_corrupted(s) {
			warn!("DB corrupted: {}. Repair will be triggered on next restart", s);
			let _ = fs::File::create(path.as_ref().join(Database::CORRUPTION_FILE_NAME));
		}
	}

	res.map_err(other_io_err)
}

fn is_corrupted(err: &Error) -> bool {
	err.as_ref().starts_with("Corruption:")
		|| err.as_ref().starts_with("Invalid argument: You have to open all column families")
}

/// Generate the options for RocksDB, based on the given `DatabaseConfig`.
fn generate_options(config: &DatabaseConfig) -> Options {
	let mut opts = Options::default();

	opts.set_report_bg_io_stats(true);
	if config.enable_statistics {
		opts.enable_statistics();
	}
	opts.set_use_fsync(false);
	opts.create_if_missing(true);
	opts.set_max_open_files(config.max_open_files);
	opts.set_bytes_per_sync(1 * MB as u64);
	opts.set_keep_log_file_num(1);
	opts.increase_parallelism(cmp::max(1, num_cpus::get() as i32 / 2));

	opts
}

/// Generate the block based options for RocksDB, based on the given `DatabaseConfig`.
fn generate_block_based_options(config: &DatabaseConfig) -> BlockBasedOptions {
	let mut block_opts = BlockBasedOptions::default();
	block_opts.set_block_size(config.compaction.block_size);
	// Set cache size as recommended by
	// https://github.com/facebook/rocksdb/wiki/Setup-Options-and-Basic-Tuning#block-cache-size
	let cache_size = config.memory_budget() / 3;
	if cache_size == 0 {
		block_opts.disable_cache()
	} else {
		block_opts.set_lru_cache(cache_size);
		// "index and filter blocks will be stored in block cache, together with all other data blocks."
		// See: https://github.com/facebook/rocksdb/wiki/Memory-usage-in-RocksDB#indexes-and-filter-blocks
		block_opts.set_cache_index_and_filter_blocks(true);
		// Don't evict L0 filter/index blocks from the cache
		block_opts.set_pin_l0_filter_and_index_blocks_in_cache(true);
	}
	block_opts.set_bloom_filter(10, true);

	block_opts
}

impl Database {
	const CORRUPTION_FILE_NAME: &'static str = "CORRUPTED";

	/// Open database file. Creates if it does not exist.
	///
	/// # Safety
	///
	/// The number of `config.columns` must not be zero.
	pub fn open(config: &DatabaseConfig, path: &str) -> io::Result<Database> {
		assert!(config.columns > 0, "the number of columns must not be zero");

		let opts = generate_options(config);
		let block_opts = generate_block_based_options(config);

		// attempt database repair if it has been previously marked as corrupted
		let db_corrupted = Path::new(path).join(Database::CORRUPTION_FILE_NAME);
		if db_corrupted.exists() {
			warn!("DB has been previously marked as corrupted, attempting repair");
			DB::repair(&opts, path).map_err(other_io_err)?;
			fs::remove_file(db_corrupted)?;
		}

		let column_names: Vec<_> = (0..config.columns).map(|c| format!("col{}", c)).collect();

		let write_opts = WriteOptions::default();
		let mut read_opts = ReadOptions::default();
		read_opts.set_verify_checksums(false);

		let cf_descriptors: Vec<_> = (0..config.columns)
			.map(|i| ColumnFamilyDescriptor::new(&column_names[i as usize], config.column_config(&block_opts, i)))
			.collect();

		let db = match DB::open_cf_descriptors(&opts, path, cf_descriptors) {
			Err(_) => {
				// retry and create CFs
				match DB::open_cf(&opts, path, &[] as &[&str]) {
					Ok(mut db) => {
						for (i, name) in column_names.iter().enumerate() {
							let _ = db
								.create_cf(name, &config.column_config(&block_opts, i as u32))
								.map_err(other_io_err)?;
						}
						Ok(db)
					}
					err => err,
				}
			}
			ok => ok,
		};

		let db = match db {
			Ok(db) => db,
			Err(ref s) if is_corrupted(s) => {
				warn!("DB corrupted: {}, attempting repair", s);
				DB::repair(&opts, path).map_err(other_io_err)?;

				let cf_descriptors: Vec<_> = (0..config.columns)
					.map(|i| {
						ColumnFamilyDescriptor::new(&column_names[i as usize], config.column_config(&block_opts, i))
					})
					.collect();

				DB::open_cf_descriptors(&opts, path, cf_descriptors).map_err(other_io_err)?
			}
			Err(s) => return Err(other_io_err(s)),
		};
		Ok(Database {
			db: RwLock::new(Some(DBAndColumns { db, column_names })),
			config: config.clone(),
<<<<<<< HEAD
			overlay: RwLock::new((0..config.columns).map(|_| HashMap::new()).collect()),
			overlay_prefix: RwLock::new((0..config.columns).map(|_| HashSet::new()).collect()),
			flushing: RwLock::new((0..config.columns).map(|_| HashMap::new()).collect()),
			flushing_prefix: RwLock::new((0..config.columns).map(|_| HashSet::new()).collect()),
			flushing_lock: Mutex::new(false),
=======
>>>>>>> 7093b7e6
			path: path.to_owned(),
			opts,
			read_opts,
			write_opts,
			block_opts,
			stats: stats::RunningDbStats::new(),
		})
	}

	/// Helper to create new transaction for this database.
	pub fn transaction(&self) -> DBTransaction {
		DBTransaction::new()
	}

	/// Commit transaction to database.
<<<<<<< HEAD
	pub fn write_buffered(&self, tr: DBTransaction) {
		let mut overlay = self.overlay.write();
		let mut overlay_prefix = self.overlay_prefix.write();
		let ops = tr.ops;
		for op in ops {
			match op {
				DBOp::Insert { col, key, value } => { overlay[col as usize].insert(key, KeyState::Insert(value)); },
				DBOp::Delete { col, key } => { overlay[col as usize].insert(key, KeyState::Delete); },
				DBOp::DeletePrefix { col, prefix } => { overlay_prefix[col as usize].insert(prefix); },
			};
		}
	}

	/// Commit buffered changes to database. Must be called under `flush_lock`
	fn write_flushing_with_lock(&self, _lock: &mut MutexGuard<'_, bool>) -> io::Result<()> {
		match *self.db.read() {
			Some(ref cfs) => {
				let mut batch = WriteBatch::default();
				let mut ops: usize = 0;
				let mut bytes: usize = 0;
				mem::swap(&mut *self.overlay.write(), &mut *self.flushing.write());
				mem::swap(&mut *self.overlay_prefix.write(), &mut *self.flushing_prefix.write());
				{
					for (c, column) in self.flushing.read().iter().enumerate() {
						ops += column.len();
						for (key, state) in column.iter() {
							let cf = cfs.cf(c);
							match *state {
								KeyState::Delete => {
									bytes += key.len();
									batch.delete_cf(cf, key).map_err(other_io_err)?
								}
								KeyState::Insert(ref value) => {
									bytes += key.len() + value.len();
									batch.put_cf(cf, key, value).map_err(other_io_err)?
								}
							};
						}
					}
					for (c, column) in self.flushing_prefix.read().iter().enumerate() {
						for prefix in column.iter() {
							let cf = cfs.cf(c);
							if prefix.len() > 0 {
								let end_range = end_prefix(&prefix[..]);
								batch.delete_range_cf(cf, &prefix[..], &end_range[..]).map_err(other_io_err)?;
							} else {
								// delete the whole column
								let end_range = &[255u8];
								batch.delete_range_cf(cf, &prefix[..], &end_range[..]).map_err(other_io_err)?;
								batch.delete_cf(cf, &end_range[..]).map_err(other_io_err)?;
								batch.delete_cf(cf, &[]).map_err(other_io_err)?;
							}
						}
					}
				}

				check_for_corruption(&self.path, cfs.db.write_opt(batch, &self.write_opts))?;
				self.stats.tally_transactions(1);
				self.stats.tally_writes(ops as u64);
				self.stats.tally_bytes_written(bytes as u64);

				for column in self.flushing.write().iter_mut() {
					column.clear();
					column.shrink_to_fit();
				}
				for column in self.flushing_prefix.write().iter_mut() {
					column.clear();
					column.shrink_to_fit();
				}
				Ok(())
			}
			None => Err(other_io_err("Database is closed")),
		}
	}

	/// Commit buffered changes to database.
	pub fn flush(&self) -> io::Result<()> {
		let mut lock = self.flushing_lock.lock();
		// If RocksDB batch allocation fails the thread gets terminated and the lock is released.
		// The value inside the lock is used to detect that.
		if *lock {
			// This can only happen if another flushing thread is terminated unexpectedly.
			return Err(other_io_err("Database write failure. Running low on memory perhaps?"));
		}
		*lock = true;
		let result = self.write_flushing_with_lock(&mut lock);
		*lock = false;
		result
	}

	/// Commit transaction to database.
=======
>>>>>>> 7093b7e6
	pub fn write(&self, tr: DBTransaction) -> io::Result<()> {
		match *self.db.read() {
			Some(ref cfs) => {
				let mut batch = WriteBatch::default();
				let ops = tr.ops;

				self.stats.tally_writes(ops.len() as u64);
				self.stats.tally_transactions(1);

				let mut stats_total_bytes = 0;

				for op in ops {
					let cf = cfs.cf(op.col() as usize);

					match op {
						DBOp::Insert { col: _, key, value } => {
							stats_total_bytes += key.len() + value.len();
							batch.put_cf(cf, &key, &value).map_err(other_io_err)?
						}
						DBOp::Delete { col: _, key } => {
							// We count deletes as writes.
							stats_total_bytes += key.len();
							batch.delete_cf(cf, &key).map_err(other_io_err)?
						}
						DBOp::DeletePrefix { col: _, prefix } => {
							if prefix.len() > 0 {
								let end_range = end_prefix(&prefix[..]);
								batch.delete_range_cf(cf, &prefix[..], &end_range[..]).map_err(other_io_err)?;
							} else {
								// delete the whole column
								let end_range = &[255u8];
								batch.delete_range_cf(cf, &prefix[..], &end_range[..]).map_err(other_io_err)?;
								batch.delete_cf(cf, &end_range[..]).map_err(other_io_err)?;
								batch.delete_cf(cf, &[]).map_err(other_io_err)?;
							}
						}
					};
				}
				self.stats.tally_bytes_written(stats_total_bytes as u64);

				check_for_corruption(&self.path, cfs.db.write_opt(batch, &self.write_opts))
			}
			None => Err(other_io_err("Database is closed")),
		}
	}

	/// Get value by key.
	pub fn get(&self, col: u32, key: &[u8]) -> io::Result<Option<DBValue>> {
		match *self.db.read() {
			Some(ref cfs) => {
				if cfs.column_names.get(col as usize).is_none() {
					return Err(other_io_err("column index is out of bounds"));
				}
				self.stats.tally_reads(1);
				let value = cfs
					.db
					.get_pinned_cf_opt(cfs.cf(col as usize), key, &self.read_opts)
					.map(|r| r.map(|v| v.to_vec()))
					.map_err(other_io_err);

				match value {
					Ok(Some(ref v)) => self.stats.tally_bytes_read((key.len() + v.len()) as u64),
					Ok(None) => self.stats.tally_bytes_read(key.len() as u64),
					_ => {}
				};

				value
			}
			None => Ok(None),
		}
	}

	/// Get value by partial key. Prefix size should match configured prefix size.
	pub fn get_by_prefix(&self, col: u32, prefix: &[u8]) -> Option<Box<[u8]>> {
		self.iter_from_prefix(col, prefix).next().map(|(_, v)| v)
	}

	/// Iterator over the data in the given database column index.
	/// Will hold a lock until the iterator is dropped
	/// preventing the database from being closed.
	pub fn iter<'a>(&'a self, col: u32) -> impl Iterator<Item = KeyValuePair> + 'a {
		let read_lock = self.db.read();
		let optional = if read_lock.is_some() {
			let guarded = iter::ReadGuardedIterator::new(read_lock, col, &self.read_opts);
			Some(guarded)
		} else {
			None
		};
		optional.into_iter().flat_map(identity)
	}

	/// Iterator over data in the `col` database column index matching the given prefix.
	/// Will hold a lock until the iterator is dropped
	/// preventing the database from being closed.
	fn iter_from_prefix<'a>(&'a self, col: u32, prefix: &'a [u8]) -> impl Iterator<Item = iter::KeyValuePair> + 'a {
		let read_lock = self.db.read();
		let optional = if read_lock.is_some() {
			let guarded = iter::ReadGuardedIterator::new_from_prefix(read_lock, col, prefix, &self.read_opts);
			Some(guarded)
		} else {
			None
		};
		// We're not using "Prefix Seek" mode, so the iterator will return
		// keys not starting with the given prefix as well,
		// see https://github.com/facebook/rocksdb/wiki/Prefix-Seek-API-Changes
		optional.into_iter().flat_map(identity).take_while(move |(k, _)| k.starts_with(prefix))
	}

	/// Close the database
	fn close(&self) {
		*self.db.write() = None;
	}

	/// Restore the database from a copy at given path.
	pub fn restore(&self, new_db: &str) -> io::Result<()> {
		self.close();

		// swap is guaranteed to be atomic
		match swap(new_db, &self.path) {
			Ok(_) => {
				// ignore errors
				let _ = fs::remove_dir_all(new_db);
			}
			Err(err) => {
				debug!("DB atomic swap failed: {}", err);
				match swap_nonatomic(new_db, &self.path) {
					Ok(_) => {
						// ignore errors
						let _ = fs::remove_dir_all(new_db);
					}
					Err(err) => {
						warn!("Failed to swap DB directories: {:?}", err);
						return Err(io::Error::new(
							io::ErrorKind::Other,
							"DB restoration failed: could not swap DB directories",
						));
					}
				}
			}
		}

		// reopen the database and steal handles into self
		let db = Self::open(&self.config, &self.path)?;
		*self.db.write() = mem::replace(&mut *db.db.write(), None);
		Ok(())
	}

	/// The number of column families in the db.
	pub fn num_columns(&self) -> u32 {
		self.db
			.read()
			.as_ref()
			.and_then(|db| if db.column_names.is_empty() { None } else { Some(db.column_names.len()) })
			.map(|n| n as u32)
			.unwrap_or(0)
	}

	/// The number of keys in a column (estimated).
	pub fn num_keys(&self, col: u32) -> io::Result<u64> {
		const ESTIMATE_NUM_KEYS: &str = "rocksdb.estimate-num-keys";
		match *self.db.read() {
			Some(ref cfs) => {
				let cf = cfs.cf(col as usize);
				match cfs.db.property_int_value_cf(cf, ESTIMATE_NUM_KEYS) {
					Ok(estimate) => Ok(estimate.unwrap_or_default()),
					Err(err_string) => Err(other_io_err(err_string)),
				}
			}
			None => Ok(0),
		}
	}

	/// Remove the last column family in the database. The deletion is definitive.
	pub fn remove_last_column(&self) -> io::Result<()> {
		match *self.db.write() {
			Some(DBAndColumns { ref mut db, ref mut column_names }) => {
				if let Some(name) = column_names.pop() {
					db.drop_cf(&name).map_err(other_io_err)?;
				}
				Ok(())
			}
			None => Ok(()),
		}
	}

	/// Add a new column family to the DB.
	pub fn add_column(&self) -> io::Result<()> {
		match *self.db.write() {
			Some(DBAndColumns { ref mut db, ref mut column_names }) => {
				let col = column_names.len() as u32;
				let name = format!("col{}", col);
				let col_config = self.config.column_config(&self.block_opts, col as u32);
				let _ = db.create_cf(&name, &col_config).map_err(other_io_err)?;
				column_names.push(name);
				Ok(())
			}
			None => Ok(()),
		}
	}

	/// Get RocksDB statistics.
	pub fn get_statistics(&self) -> HashMap<String, stats::RocksDbStatsValue> {
		if let Some(stats) = self.opts.get_statistics() {
			stats::parse_rocksdb_stats(&stats)
		} else {
			HashMap::new()
		}
	}
}

// duplicate declaration of methods here to avoid trait import in certain existing cases
// at time of addition.
impl KeyValueDB for Database {
	fn get(&self, col: u32, key: &[u8]) -> io::Result<Option<DBValue>> {
		Database::get(self, col, key)
	}

	fn get_by_prefix(&self, col: u32, prefix: &[u8]) -> Option<Box<[u8]>> {
		Database::get_by_prefix(self, col, prefix)
	}

	fn write(&self, transaction: DBTransaction) -> io::Result<()> {
		Database::write(self, transaction)
	}

	fn iter<'a>(&'a self, col: u32) -> Box<dyn Iterator<Item = KeyValuePair> + 'a> {
		let unboxed = Database::iter(self, col);
		Box::new(unboxed.into_iter())
	}

	fn iter_from_prefix<'a>(&'a self, col: u32, prefix: &'a [u8]) -> Box<dyn Iterator<Item = KeyValuePair> + 'a> {
		let unboxed = Database::iter_from_prefix(self, col, prefix);
		Box::new(unboxed.into_iter())
	}

	fn restore(&self, new_db: &str) -> io::Result<()> {
		Database::restore(self, new_db)
	}

	fn io_stats(&self, kind: kvdb::IoStatsKind) -> kvdb::IoStats {
		let rocksdb_stats = self.get_statistics();
		let cache_hit_count = rocksdb_stats.get("block.cache.hit").map(|s| s.count).unwrap_or(0u64);
		let overall_stats = self.stats.overall();
		let old_cache_hit_count = overall_stats.raw.cache_hit_count;

		self.stats.tally_cache_hit_count(cache_hit_count - old_cache_hit_count);

		let taken_stats = match kind {
			kvdb::IoStatsKind::Overall => self.stats.overall(),
			kvdb::IoStatsKind::SincePrevious => self.stats.since_previous(),
		};

		let mut stats = kvdb::IoStats::empty();

		stats.reads = taken_stats.raw.reads;
		stats.writes = taken_stats.raw.writes;
		stats.transactions = taken_stats.raw.transactions;
		stats.bytes_written = taken_stats.raw.bytes_written;
		stats.bytes_read = taken_stats.raw.bytes_read;
		stats.cache_reads = taken_stats.raw.cache_hit_count;
		stats.started = taken_stats.started;
		stats.span = taken_stats.started.elapsed();

		stats
	}
}

#[cfg(test)]
mod tests {
	use super::*;
	use kvdb_shared_tests as st;
	use std::io::{self, Read};
	use tempdir::TempDir;

	fn create(columns: u32) -> io::Result<Database> {
		let tempdir = TempDir::new("")?;
		let config = DatabaseConfig::with_columns(columns);
		Database::open(&config, tempdir.path().to_str().expect("tempdir path is valid unicode"))
	}

	#[test]
	fn get_fails_with_non_existing_column() -> io::Result<()> {
		let db = create(1)?;
		st::test_get_fails_with_non_existing_column(&db)?;
		Ok(())
	}

	#[test]
	fn put_and_get() -> io::Result<()> {
		let db = create(1)?;
		st::test_put_and_get(&db)?;
		Ok(())
	}

	#[test]
	fn delete_and_get() -> io::Result<()> {
		let db = create(1)?;
		st::test_delete_and_get(&db)?;
		Ok(())
	}

	#[test]
	fn delete_prefix() -> io::Result<()> {
		let db = create(st::NB_DELETE_PREFIX_TESTS)?;
		st::test_delete_prefix(&db)?;
		Ok(())
	}

	#[test]
	fn iter() -> io::Result<()> {
		let db = create(1)?;
		st::test_iter(&db)?;
		Ok(())
	}

	#[test]
	fn iter_from_prefix() -> io::Result<()> {
		let db = create(1)?;
		st::test_iter_from_prefix(&db)?;
		Ok(())
	}

	#[test]
	fn complex() -> io::Result<()> {
		let db = create(1)?;
		st::test_complex(&db)?;
		Ok(())
	}

	#[test]
	fn stats() -> io::Result<()> {
		let db = create(3)?;
		st::test_io_stats(&db)?;
		Ok(())
	}

	#[test]
	fn mem_tables_size() {
		let tempdir = TempDir::new("").unwrap();

		let config = DatabaseConfig {
			max_open_files: 512,
			memory_budget: HashMap::new(),
			compaction: CompactionProfile::default(),
			columns: 11,
			keep_log_file_num: 1,
			enable_statistics: false,
		};

		let db = Database::open(&config, tempdir.path().to_str().unwrap()).unwrap();

		let mut batch = db.transaction();
		for i in 0u32..10000u32 {
			batch.put(i / 1000 + 1, &i.to_le_bytes(), &(i * 17).to_le_bytes());
		}
		db.write(batch).unwrap();

		{
			let db = db.db.read();
			db.as_ref().map(|db| {
				assert!(db.static_property_or_warn(0, "rocksdb.cur-size-all-mem-tables") > 512);
			});
		}
	}

	#[test]
	#[cfg(target_os = "linux")]
	fn df_to_rotational() {
		use std::path::PathBuf;
		// Example df output.
		let example_df = vec![
			70, 105, 108, 101, 115, 121, 115, 116, 101, 109, 32, 32, 32, 32, 32, 49, 75, 45, 98, 108, 111, 99, 107,
			115, 32, 32, 32, 32, 32, 85, 115, 101, 100, 32, 65, 118, 97, 105, 108, 97, 98, 108, 101, 32, 85, 115, 101,
			37, 32, 77, 111, 117, 110, 116, 101, 100, 32, 111, 110, 10, 47, 100, 101, 118, 47, 115, 100, 97, 49, 32,
			32, 32, 32, 32, 32, 32, 54, 49, 52, 48, 57, 51, 48, 48, 32, 51, 56, 56, 50, 50, 50, 51, 54, 32, 32, 49, 57,
			52, 52, 52, 54, 49, 54, 32, 32, 54, 55, 37, 32, 47, 10,
		];
		let expected_output = Some(PathBuf::from("/sys/block/sda/queue/rotational"));
		assert_eq!(rotational_from_df_output(example_df), expected_output);
	}

	#[test]
	#[should_panic]
	fn db_config_with_zero_columns() {
		let _cfg = DatabaseConfig::with_columns(0);
	}

	#[test]
	#[should_panic]
	fn open_db_with_zero_columns() {
		let cfg = DatabaseConfig { columns: 0, ..Default::default() };
		let _db = Database::open(&cfg, "");
	}

	#[test]
	fn add_columns() {
		let config_1 = DatabaseConfig::default();
		let config_5 = DatabaseConfig::with_columns(5);

		let tempdir = TempDir::new("").unwrap();

		// open 1, add 4.
		{
			let db = Database::open(&config_1, tempdir.path().to_str().unwrap()).unwrap();
			assert_eq!(db.num_columns(), 1);

			for i in 2..=5 {
				db.add_column().unwrap();
				assert_eq!(db.num_columns(), i);
			}
		}

		// reopen as 5.
		{
			let db = Database::open(&config_5, tempdir.path().to_str().unwrap()).unwrap();
			assert_eq!(db.num_columns(), 5);
		}
	}

	#[test]
	fn remove_columns() {
		let config_1 = DatabaseConfig::default();
		let config_5 = DatabaseConfig::with_columns(5);

		let tempdir = TempDir::new("drop_columns").unwrap();

		// open 5, remove 4.
		{
			let db = Database::open(&config_5, tempdir.path().to_str().unwrap()).expect("open with 5 columns");
			assert_eq!(db.num_columns(), 5);

			for i in (1..5).rev() {
				db.remove_last_column().unwrap();
				assert_eq!(db.num_columns(), i);
			}
		}

		// reopen as 1.
		{
			let db = Database::open(&config_1, tempdir.path().to_str().unwrap()).unwrap();
			assert_eq!(db.num_columns(), 1);
		}
	}

	#[test]
	fn test_num_keys() {
		let tempdir = TempDir::new("").unwrap();
		let config = DatabaseConfig::with_columns(1);
		let db = Database::open(&config, tempdir.path().to_str().unwrap()).unwrap();

		assert_eq!(db.num_keys(0).unwrap(), 0, "database is empty after creation");
		let key1 = b"beef";
		let mut batch = db.transaction();
		batch.put(0, key1, key1);
		db.write(batch).unwrap();
		assert_eq!(db.num_keys(0).unwrap(), 1, "adding a key increases the count");
	}

	#[test]
	fn default_memory_budget() {
		let c = DatabaseConfig::default();
		assert_eq!(c.columns, 1);
		assert_eq!(c.memory_budget(), DB_DEFAULT_COLUMN_MEMORY_BUDGET_MB * MB, "total memory budget is default");
		assert_eq!(
			c.memory_budget_for_col(0),
			DB_DEFAULT_COLUMN_MEMORY_BUDGET_MB * MB,
			"total memory budget for column 0 is the default"
		);
		assert_eq!(
			c.memory_budget_for_col(999),
			DB_DEFAULT_COLUMN_MEMORY_BUDGET_MB * MB,
			"total memory budget for any column is the default"
		);
	}

	#[test]
	fn memory_budget() {
		let mut c = DatabaseConfig::with_columns(3);
		c.memory_budget = [(0, 10), (1, 15), (2, 20)].iter().cloned().collect();
		assert_eq!(c.memory_budget(), 45 * MB, "total budget is the sum of the column budget");
	}

	#[test]
	fn test_stats_parser() {
		let raw = r#"rocksdb.row.cache.hit COUNT : 1
rocksdb.db.get.micros P50 : 2.000000 P95 : 3.000000 P99 : 4.000000 P100 : 5.000000 COUNT : 0 SUM : 15
"#;
		let stats = stats::parse_rocksdb_stats(raw);
		assert_eq!(stats["row.cache.hit"].count, 1);
		assert!(stats["row.cache.hit"].times.is_none());
		assert_eq!(stats["db.get.micros"].count, 0);
		let get_times = stats["db.get.micros"].times.unwrap();
		assert_eq!(get_times.sum, 15);
		assert_eq!(get_times.p50, 2.0);
		assert_eq!(get_times.p95, 3.0);
		assert_eq!(get_times.p99, 4.0);
		assert_eq!(get_times.p100, 5.0);
	}

	#[test]
	fn rocksdb_settings() {
		const NUM_COLS: usize = 2;
		let mut cfg = DatabaseConfig { enable_statistics: true, ..DatabaseConfig::with_columns(NUM_COLS as u32) };
		cfg.max_open_files = 123; // is capped by the OS fd limit (typically 1024)
		cfg.compaction.block_size = 323232;
		cfg.compaction.initial_file_size = 102030;
		cfg.memory_budget = [(0, 30), (1, 300)].iter().cloned().collect();

		let db_path = TempDir::new("config_test").expect("the OS can create tmp dirs");
		let db = Database::open(&cfg, db_path.path().to_str().unwrap()).expect("can open a db");
		let mut rocksdb_log = std::fs::File::open(format!("{}/LOG", db_path.path().to_str().unwrap()))
			.expect("rocksdb creates a LOG file");
		let mut settings = String::new();
		let statistics = db.get_statistics();
		assert!(statistics.contains_key("block.cache.hit"));

		rocksdb_log.read_to_string(&mut settings).unwrap();
		// Check column count
		assert!(settings.contains("Options for column family [default]"), "no default col");
		assert!(settings.contains("Options for column family [col0]"), "no col0");
		assert!(settings.contains("Options for column family [col1]"), "no col1");

		// Check max_open_files
		assert!(settings.contains("max_open_files: 123"));

		// Check block size
		assert!(settings.contains(" block_size: 323232"));

		// LRU cache (default column)
		assert!(settings.contains("block_cache_options:\n    capacity : 8388608"));
		// LRU cache for non-default columns is ⅓ of memory budget (including default column)
		let lru_size = (330 * MB) / 3;
		let needle = format!("block_cache_options:\n    capacity : {}", lru_size);
		let lru = settings.match_indices(&needle).collect::<Vec<_>>().len();
		assert_eq!(lru, NUM_COLS);

		// Index/filters share cache
		let include_indexes = settings.matches("cache_index_and_filter_blocks: 1").collect::<Vec<_>>().len();
		assert_eq!(include_indexes, NUM_COLS);
		// Pin index/filters on L0
		let pins = settings.matches("pin_l0_filter_and_index_blocks_in_cache: 1").collect::<Vec<_>>().len();
		assert_eq!(pins, NUM_COLS);

		// Check target file size, aka initial file size
		let l0_sizes = settings.matches("target_file_size_base: 102030").collect::<Vec<_>>().len();
		assert_eq!(l0_sizes, NUM_COLS);
		// The default column uses the default of 64Mb regardless of the setting.
		assert!(settings.contains("target_file_size_base: 67108864"));

		// Check compression settings
		let snappy_compression = settings.matches("Options.compression: Snappy").collect::<Vec<_>>().len();
		// All columns use Snappy
		assert_eq!(snappy_compression, NUM_COLS + 1);
		// …even for L7
		let snappy_bottommost = settings.matches("Options.bottommost_compression: Disabled").collect::<Vec<_>>().len();
		assert_eq!(snappy_bottommost, NUM_COLS + 1);

		// 7 levels
		let levels = settings.matches("Options.num_levels: 7").collect::<Vec<_>>().len();
		assert_eq!(levels, NUM_COLS + 1);

		// Don't fsync every store
		assert!(settings.contains("Options.use_fsync: 0"));

		// We're using the old format
		assert!(settings.contains("format_version: 2"));
	}
}<|MERGE_RESOLUTION|>--- conflicted
+++ resolved
@@ -9,7 +9,7 @@
 mod iter;
 mod stats;
 
-use std::{cmp, collections::{HashMap, HashSet}, convert::identity, error, fs, io, mem, path::Path, result};
+use std::{cmp, collections::HashMap, convert::identity, error, fs, io, mem, path::Path, result};
 
 use parity_util_mem::MallocSizeOf;
 use parking_lot::RwLock;
@@ -19,12 +19,7 @@
 
 use crate::iter::KeyValuePair;
 use fs_swap::{swap, swap_nonatomic};
-<<<<<<< HEAD
-use interleaved_ordered::interleave_ordered;
-use kvdb::{DBKey, DBOp, DBTransaction, DBValue, KeyValueDB, end_prefix};
-=======
 use kvdb::{DBOp, DBTransaction, DBValue, KeyValueDB};
->>>>>>> 7093b7e6
 use log::{debug, warn};
 
 #[cfg(target_os = "linux")]
@@ -279,24 +274,8 @@
 	read_opts: ReadOptions,
 	#[ignore_malloc_size_of = "insignificant"]
 	block_opts: BlockBasedOptions,
-<<<<<<< HEAD
-	// Dirty values added with `write_buffered`. Cleaned on `flush`.
-	overlay: RwLock<Vec<HashMap<DBKey, KeyState>>>,
-	// Dirty prefix with `delete_prefix`. Cleaned on `flush`.
-	overlay_prefix: RwLock<Vec<HashSet<DBKey>>>,
 	#[ignore_malloc_size_of = "insignificant"]
 	stats: stats::RunningDbStats,
-	// Values currently being flushed. Cleared when `flush` completes.
-	flushing: RwLock<Vec<HashMap<DBKey, KeyState>>>,
-	// Prefix currently being flushed. Cleared when `flush` completes.
-	flushing_prefix: RwLock<Vec<HashSet<DBKey>>>,
-	// Prevents concurrent flushes.
-	// Value indicates if a flush is in progress.
-	flushing_lock: Mutex<bool>,
-=======
-	#[ignore_malloc_size_of = "insignificant"]
-	stats: stats::RunningDbStats,
->>>>>>> 7093b7e6
 }
 
 #[inline]
@@ -425,14 +404,6 @@
 		Ok(Database {
 			db: RwLock::new(Some(DBAndColumns { db, column_names })),
 			config: config.clone(),
-<<<<<<< HEAD
-			overlay: RwLock::new((0..config.columns).map(|_| HashMap::new()).collect()),
-			overlay_prefix: RwLock::new((0..config.columns).map(|_| HashSet::new()).collect()),
-			flushing: RwLock::new((0..config.columns).map(|_| HashMap::new()).collect()),
-			flushing_prefix: RwLock::new((0..config.columns).map(|_| HashSet::new()).collect()),
-			flushing_lock: Mutex::new(false),
-=======
->>>>>>> 7093b7e6
 			path: path.to_owned(),
 			opts,
 			read_opts,
@@ -448,100 +419,6 @@
 	}
 
 	/// Commit transaction to database.
-<<<<<<< HEAD
-	pub fn write_buffered(&self, tr: DBTransaction) {
-		let mut overlay = self.overlay.write();
-		let mut overlay_prefix = self.overlay_prefix.write();
-		let ops = tr.ops;
-		for op in ops {
-			match op {
-				DBOp::Insert { col, key, value } => { overlay[col as usize].insert(key, KeyState::Insert(value)); },
-				DBOp::Delete { col, key } => { overlay[col as usize].insert(key, KeyState::Delete); },
-				DBOp::DeletePrefix { col, prefix } => { overlay_prefix[col as usize].insert(prefix); },
-			};
-		}
-	}
-
-	/// Commit buffered changes to database. Must be called under `flush_lock`
-	fn write_flushing_with_lock(&self, _lock: &mut MutexGuard<'_, bool>) -> io::Result<()> {
-		match *self.db.read() {
-			Some(ref cfs) => {
-				let mut batch = WriteBatch::default();
-				let mut ops: usize = 0;
-				let mut bytes: usize = 0;
-				mem::swap(&mut *self.overlay.write(), &mut *self.flushing.write());
-				mem::swap(&mut *self.overlay_prefix.write(), &mut *self.flushing_prefix.write());
-				{
-					for (c, column) in self.flushing.read().iter().enumerate() {
-						ops += column.len();
-						for (key, state) in column.iter() {
-							let cf = cfs.cf(c);
-							match *state {
-								KeyState::Delete => {
-									bytes += key.len();
-									batch.delete_cf(cf, key).map_err(other_io_err)?
-								}
-								KeyState::Insert(ref value) => {
-									bytes += key.len() + value.len();
-									batch.put_cf(cf, key, value).map_err(other_io_err)?
-								}
-							};
-						}
-					}
-					for (c, column) in self.flushing_prefix.read().iter().enumerate() {
-						for prefix in column.iter() {
-							let cf = cfs.cf(c);
-							if prefix.len() > 0 {
-								let end_range = end_prefix(&prefix[..]);
-								batch.delete_range_cf(cf, &prefix[..], &end_range[..]).map_err(other_io_err)?;
-							} else {
-								// delete the whole column
-								let end_range = &[255u8];
-								batch.delete_range_cf(cf, &prefix[..], &end_range[..]).map_err(other_io_err)?;
-								batch.delete_cf(cf, &end_range[..]).map_err(other_io_err)?;
-								batch.delete_cf(cf, &[]).map_err(other_io_err)?;
-							}
-						}
-					}
-				}
-
-				check_for_corruption(&self.path, cfs.db.write_opt(batch, &self.write_opts))?;
-				self.stats.tally_transactions(1);
-				self.stats.tally_writes(ops as u64);
-				self.stats.tally_bytes_written(bytes as u64);
-
-				for column in self.flushing.write().iter_mut() {
-					column.clear();
-					column.shrink_to_fit();
-				}
-				for column in self.flushing_prefix.write().iter_mut() {
-					column.clear();
-					column.shrink_to_fit();
-				}
-				Ok(())
-			}
-			None => Err(other_io_err("Database is closed")),
-		}
-	}
-
-	/// Commit buffered changes to database.
-	pub fn flush(&self) -> io::Result<()> {
-		let mut lock = self.flushing_lock.lock();
-		// If RocksDB batch allocation fails the thread gets terminated and the lock is released.
-		// The value inside the lock is used to detect that.
-		if *lock {
-			// This can only happen if another flushing thread is terminated unexpectedly.
-			return Err(other_io_err("Database write failure. Running low on memory perhaps?"));
-		}
-		*lock = true;
-		let result = self.write_flushing_with_lock(&mut lock);
-		*lock = false;
-		result
-	}
-
-	/// Commit transaction to database.
-=======
->>>>>>> 7093b7e6
 	pub fn write(&self, tr: DBTransaction) -> io::Result<()> {
 		match *self.db.read() {
 			Some(ref cfs) => {
@@ -568,7 +445,7 @@
 						}
 						DBOp::DeletePrefix { col: _, prefix } => {
 							if prefix.len() > 0 {
-								let end_range = end_prefix(&prefix[..]);
+								let end_range = kvdb::end_prefix(&prefix[..]);
 								batch.delete_range_cf(cf, &prefix[..], &end_range[..]).map_err(other_io_err)?;
 							} else {
 								// delete the whole column
