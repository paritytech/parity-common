on:
  pull_request:
  push:
    branches:
      - master

name: Continuous integration

jobs:
  check:
    name: Check
    runs-on: ubuntu-latest
    steps:
      - uses: actions/checkout@v3
      - uses: actions-rs/toolchain@v1
        with:
          profile: minimal
          toolchain: stable
          override: true

      - name: Rust Cache
        uses: Swatinem/rust-cache@359a70e43a0bb8a13953b04a90f76428b4959bb6 # v2.2.0

      - uses: actions-rs/cargo@v1
        with:
          command: check
          args: --workspace --all-targets

  test:
    name: Test
    runs-on: ${{ matrix.os }}
    strategy:
      matrix:
        os:
          - ubuntu-latest
          - macOS-latest
    steps:
      - uses: actions/checkout@v3
      - uses: actions-rs/toolchain@v1
        with:
          profile: minimal
          toolchain: stable
          override: true

      - name: Rust Cache
        uses: Swatinem/rust-cache@359a70e43a0bb8a13953b04a90f76428b4959bb6 # v2.2.0

      - run: rustup target add wasm32-unknown-unknown

      - name: Test no-default-features
        uses: actions-rs/cargo@v1
        with:
          command: test
          args: --workspace --no-default-features

      - name: Test default features
        uses: actions-rs/cargo@v1
        with:
          command: test
          args: --workspace

      - name: Test uint
        uses: actions-rs/cargo@v1
        with:
          command: test
          args: -p uint --all-features

      - name: Test fixed-hash no_std
        run: cargo test -p fixed-hash --no-default-features --features='array-bytes,byteorder'

      - name: Test fixed-hash all-features
        uses: actions-rs/cargo@v1
        with:
          command: test
          args: -p fixed-hash --all-features

      - name: Test primitive-types no_std
        run: cargo test -p primitive-types --no-default-features --features='scale-info,num-traits,serde_no_std'

      - name: Test primitive-types all-features
        uses: actions-rs/cargo@v1
        with:
          command: test
          args: -p primitive-types --all-features

      - name: Build ethereum-types no_std
        run: cargo build -p ethereum-types --no-default-features --features='serialize,rlp' --target=wasm32-unknown-unknown

      - name: Test ethereum-types all-features
        uses: actions-rs/cargo@v1
        with:
          command: test
          args: -p ethereum-types --all-features

      - name: Test ethbloom all-features
        uses: actions-rs/cargo@v1
        with:
          command: test
          args: -p ethbloom --all-features

      - name: Test uint on bigendian
        if: runner.os == 'Linux'
        uses: actions-rs/cargo@v1
        with:
          use-cross: true
          command: test
          args: -p uint --target=mips64-unknown-linux-gnuabi64

<<<<<<< HEAD
      - name: Test parity-util-mem on Android
        if: runner.os == 'Linux'
        uses: actions-rs/cargo@v1
        with:
          use-cross: true
          command: test
          args: -p parity-util-mem --target=aarch64-linux-android

      - name: Test parity-util-mem estimate-heapsize
        run: cargo test -p parity-util-mem --features='estimate-heapsize'

      - name: Test parity-util-mem jemalloc-global
        run: cargo test -p parity-util-mem --features='jemalloc-global'

      - name: Test parity-util-mem mimalloc-global
        run: cargo test -p parity-util-mem --features='mimalloc-global'

      - name: Test parity-util-mem dlmalloc-global
        run: cargo test -p parity-util-mem --no-default-features --features='dlmalloc-global'

=======
>>>>>>> c41d51df
  test_windows:
    name: Test Windows
    runs-on: windows-latest
    steps:
      - uses: actions/checkout@v3
      - uses: actions-rs/toolchain@v1
        with:
          profile: minimal
          toolchain: stable
          override: true

      - name: Rust Cache
        uses: Swatinem/rust-cache@359a70e43a0bb8a13953b04a90f76428b4959bb6 # v2.2.0

      - uses: actions-rs/cargo@v1
        with:
          command: test
          args: --workspace --exclude kvdb-rocksdb


  fmt:
    name: Rustfmt
    runs-on: ubuntu-latest
    steps:
      - uses: actions/checkout@v3
      - uses: actions-rs/toolchain@v1
        with:
          profile: minimal
          toolchain: nightly
          override: true
      - run: rustup component add rustfmt
      - uses: actions-rs/cargo@v1
        with:
          command: fmt
          args: --all -- --check<|MERGE_RESOLUTION|>--- conflicted
+++ resolved
@@ -106,29 +106,6 @@
           command: test
           args: -p uint --target=mips64-unknown-linux-gnuabi64
 
-<<<<<<< HEAD
-      - name: Test parity-util-mem on Android
-        if: runner.os == 'Linux'
-        uses: actions-rs/cargo@v1
-        with:
-          use-cross: true
-          command: test
-          args: -p parity-util-mem --target=aarch64-linux-android
-
-      - name: Test parity-util-mem estimate-heapsize
-        run: cargo test -p parity-util-mem --features='estimate-heapsize'
-
-      - name: Test parity-util-mem jemalloc-global
-        run: cargo test -p parity-util-mem --features='jemalloc-global'
-
-      - name: Test parity-util-mem mimalloc-global
-        run: cargo test -p parity-util-mem --features='mimalloc-global'
-
-      - name: Test parity-util-mem dlmalloc-global
-        run: cargo test -p parity-util-mem --no-default-features --features='dlmalloc-global'
-
-=======
->>>>>>> c41d51df
   test_windows:
     name: Test Windows
     runs-on: windows-latest
