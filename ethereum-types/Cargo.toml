[package]
name = "ethereum-types"
version = "0.10.0"
authors = ["Parity Technologies <admin@parity.io>"]
license = "MIT OR Apache-2.0"
homepage = "https://github.com/paritytech/parity-common"
description = "Ethereum types"
edition = "2018"

[dependencies]
ethbloom = { path = "../ethbloom", version = "0.10", default-features = false }
fixed-hash = { path = "../fixed-hash", version = "0.6", default-features = false, features = ["byteorder", "rustc-hex"] }
uint-crate = { path = "../uint", package = "uint", version = "0.8", default-features = false }
<<<<<<< HEAD
primitive-types = { path = "../primitive-types", version = "0.8", features = ["rlp", "byteorder", "rustc-hex"], default-features = false }
impl-serde = { path = "../primitive-types/impls/serde", version = "0.3.0", default-features = false, optional = true }
impl-rlp = { path = "../primitive-types/impls/rlp", version = "0.3", default-features = false }
=======
primitive-types = { path = "../primitive-types", version = "0.7", features = ["byteorder", "rustc-hex"], default-features = false }
impl-serde = { path = "../primitive-types/impls/serde", version = "0.3.0", default-features = false, optional = true }
impl-rlp = { path = "../primitive-types/impls/rlp", version = "0.2", default-features = false, optional = true }
>>>>>>> 85bcb113
impl-codec = { version = "0.4.1", path = "../primitive-types/impls/codec", default-features = false, optional = true }

[dev-dependencies]
serde_json = "1.0.41"

[features]
default = ["std", "rlp", "serialize"]
std = ["uint-crate/std", "fixed-hash/std", "ethbloom/std", "primitive-types/std"]
serialize = ["std", "impl-serde", "primitive-types/serde", "ethbloom/serialize"]
arbitrary = ["ethbloom/arbitrary", "fixed-hash/arbitrary", "uint-crate/arbitrary"]
rlp = ["impl-rlp", "ethbloom/rlp"]
codec = ["impl-codec", "ethbloom/codec"]<|MERGE_RESOLUTION|>--- conflicted
+++ resolved
@@ -11,15 +11,9 @@
 ethbloom = { path = "../ethbloom", version = "0.10", default-features = false }
 fixed-hash = { path = "../fixed-hash", version = "0.6", default-features = false, features = ["byteorder", "rustc-hex"] }
 uint-crate = { path = "../uint", package = "uint", version = "0.8", default-features = false }
-<<<<<<< HEAD
-primitive-types = { path = "../primitive-types", version = "0.8", features = ["rlp", "byteorder", "rustc-hex"], default-features = false }
+primitive-types = { path = "../primitive-types", version = "0.8", features = ["byteorder", "rustc-hex"], default-features = false }
 impl-serde = { path = "../primitive-types/impls/serde", version = "0.3.0", default-features = false, optional = true }
-impl-rlp = { path = "../primitive-types/impls/rlp", version = "0.3", default-features = false }
-=======
-primitive-types = { path = "../primitive-types", version = "0.7", features = ["byteorder", "rustc-hex"], default-features = false }
-impl-serde = { path = "../primitive-types/impls/serde", version = "0.3.0", default-features = false, optional = true }
-impl-rlp = { path = "../primitive-types/impls/rlp", version = "0.2", default-features = false, optional = true }
->>>>>>> 85bcb113
+impl-rlp = { path = "../primitive-types/impls/rlp", version = "0.3", default-features = false, optional = true }
 impl-codec = { version = "0.4.1", path = "../primitive-types/impls/codec", default-features = false, optional = true }
 
 [dev-dependencies]
