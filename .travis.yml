language: rust
branches:
  only:
    - master
matrix:
  include:
    - os: linux
# without this line
# travis downgrades the image to trusty somehow
# which doesn't have C11 support
# see https://travis-ci.org/paritytech/parity-common/jobs/557850274
      dist: xenial
      rust: stable
    - os: linux
      dist: xenial
      rust: beta
    - os: linux
      dist: xenial
      rust: nightly
    - os: osx
      osx_image: xcode11
      rust: stable
  allow_failures:
    - rust: nightly
script:
  - cargo check --all --tests
  - cargo build --all
  - cargo test --all --exclude uint --exclude fixed-hash
  - if [ "$TRAVIS_RUST_VERSION" == "nightly" ]; then
    cd fixed-hash/ && cargo test --no-default-features --features="rustc-hex,byteorder" && cd ..;
    cd keccak-hash/ && cargo test --no-default-features && cd ..;
    cd contract-address/ && cargo test --features=external_doc && cd ..;
    fi
  - cd fixed-hash/ && cargo test --all-features && cd ..
  - cd uint/ && cargo test --features=std,quickcheck --release && cd ..
<<<<<<< HEAD
  - cd plain_hasher/ && cargo test --no-default-features && cargo test --benches && cd ..
=======
  - cd plain_hasher/ && cargo test --no-default-features && cd ..
  - cd parity-bytes/ && cargo test --no-default-features && cd ..
>>>>>>> 56b9e2bc
  - cd parity-util-mem/ && cargo test --features=estimate-heapsize && cd ..
  - cd parity-util-mem/ && cargo test --features=jemalloc-global && cd ..
  - cd parity-util-mem/ && cargo test --features=mimalloc-global && cd ..<|MERGE_RESOLUTION|>--- conflicted
+++ resolved
@@ -33,12 +33,8 @@
     fi
   - cd fixed-hash/ && cargo test --all-features && cd ..
   - cd uint/ && cargo test --features=std,quickcheck --release && cd ..
-<<<<<<< HEAD
   - cd plain_hasher/ && cargo test --no-default-features && cargo test --benches && cd ..
-=======
-  - cd plain_hasher/ && cargo test --no-default-features && cd ..
   - cd parity-bytes/ && cargo test --no-default-features && cd ..
->>>>>>> 56b9e2bc
   - cd parity-util-mem/ && cargo test --features=estimate-heapsize && cd ..
   - cd parity-util-mem/ && cargo test --features=jemalloc-global && cd ..
   - cd parity-util-mem/ && cargo test --features=mimalloc-global && cd ..