[package]
name = "bounded-collections"
version = "0.1.3"
authors = ["Parity Technologies <admin@parity.io>"]
license = "MIT OR Apache-2.0"
homepage = "https://github.com/paritytech/parity-common"
description = "Bounded types and their supporting traits"
edition = "2021"
rust-version = "1.60.0"

[dependencies]
<<<<<<< HEAD
serde = { version = "1.0.101", default-features = false }
codec = { version = "3.3.0", default-features = false, features = ["max-encoded-len"], package = "parity-scale-codec" }
=======
serde = { version = "1.0.101", default-features = false, optional = true }
codec = { version = "3.0.0", default-features = false, features = ["max-encoded-len"], package = "parity-scale-codec" }
>>>>>>> 854e68bb
scale-info = { version = ">=1.0, <3", features = ["derive"], default-features = false }
log = { version = "0.4.17", default-features = false }

[dev-dependencies]
serde_json = "1.0.41"

[features]
default = ["std"]
std = [
    "log/std",
    "codec/std",
    "scale-info/std",
    "serde",
    "serde/derive",
]<|MERGE_RESOLUTION|>--- conflicted
+++ resolved
@@ -9,13 +9,8 @@
 rust-version = "1.60.0"
 
 [dependencies]
-<<<<<<< HEAD
-serde = { version = "1.0.101", default-features = false }
+serde = { version = "1.0.101", default-features = false, optional = true }
 codec = { version = "3.3.0", default-features = false, features = ["max-encoded-len"], package = "parity-scale-codec" }
-=======
-serde = { version = "1.0.101", default-features = false, optional = true }
-codec = { version = "3.0.0", default-features = false, features = ["max-encoded-len"], package = "parity-scale-codec" }
->>>>>>> 854e68bb
 scale-info = { version = ">=1.0, <3", features = ["derive"], default-features = false }
 log = { version = "0.4.17", default-features = false }
 
