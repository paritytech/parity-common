// Copyright 2015-2017 Parity Technologies
//
// Licensed under the Apache License, Version 2.0 <LICENSE-APACHE or
// http://www.apache.org/licenses/LICENSE-2.0> or the MIT license
// <LICENSE-MIT or http://opensource.org/licenses/MIT>, at your
// option. This file may not be copied, modified, or distributed
// except according to those terms.

//! benchmarking for bigint
//! should be started with:
//! ```bash
//! rustup run cargo bench
//! ```

#[macro_use]
extern crate criterion;
extern crate core;
#[macro_use]
extern crate uint;
extern crate num_bigint;
extern crate rug;

construct_uint! {
	pub struct U256(4);
}

construct_uint! {
	pub struct U512(8);
}

impl U256 {
	#[inline(always)]
	pub fn full_mul(self, other: U256) -> U512 {
		U512(uint_full_mul_reg!(U256, 4, self, other))
	}
}

use criterion::{black_box, Bencher, Criterion, ParameterizedBenchmark};
use num_bigint::BigUint;
use rug::{integer::Order, Integer};
use std::str::FromStr;

criterion_group!(
	bigint,
	u256_add,
	u256_sub,
	u256_mul,
	u256_mul_full,
	u256_div,
<<<<<<< HEAD
	u512_div_mod,
=======
>>>>>>> a1ea210c
	u256_rem,
	u256_bit_and,
	u256_bit_or,
	u256_bit_xor,
	u256_not,
	u256_ord,
	u256_shl,
	u256_shr,
	u256_from_le,
	u256_from_be,
	u512_add,
	u512_sub,
	u512_mul,
	u512_div,
	u512_rem,
	u512_mul_u32_vs_u64,
	mulmod_u512_vs_biguint_vs_gmp,
	conversions,
	u512_bit_and,
	u512_bit_or,
	u512_bit_xor,
	u512_not,
	u512_ord,
	u512_shl,
	u512_shr,
	u128_mul,
<<<<<<< HEAD
	u128_div,
=======
>>>>>>> a1ea210c
	from_fixed_array,
);
criterion_main!(bigint);

fn to_biguint(x: U256) -> BigUint {
	let mut bytes = [0u8; 32];
	x.to_little_endian(&mut bytes);
	BigUint::from_bytes_le(&bytes)
}

fn from_biguint(x: BigUint) -> U512 {
	let bytes = x.to_bytes_le();
	U512::from_little_endian(&bytes)
}

fn to_gmp(x: U256) -> Integer {
	let U256(ref arr) = x;
	Integer::from_digits(&arr[..], Order::Lsf)
}

fn from_gmp(x: Integer) -> U512 {
	let digits = x.to_digits(Order::LsfLe);
	U512::from_little_endian(&digits)
}

<<<<<<< HEAD
fn u128_div(c: &mut Criterion) {
	c.bench(
		"u128_div",
		ParameterizedBenchmark::new(
			"",
			|b, (x, y, z)| {
				b.iter(|| {
					let x = black_box(u128::from(*x) << 64 + u128::from(*y));
					black_box(x / u128::from(*z))
				})
			},
			vec![(0u64, u64::max_value(), 100u64), (u64::max_value(), u64::max_value(),  99), (42, 42, 100500)],
		),
	);
}

=======
>>>>>>> a1ea210c
fn u256_add(c: &mut Criterion) {
	c.bench(
		"u256_add",
		ParameterizedBenchmark::new(
			"",
			|b, (x, y)| {
				b.iter(|| {
					let x = U256::from(*x);
					let y = U256::from(*y);
					black_box(x.overflowing_add(y).0)
				})
			},
			vec![(0u64, 1u64), (u64::max_value(), 1), (42, 100500)],
		),
	);
}

fn u256_sub(c: &mut Criterion) {
	c.bench(
		"u256_sub",
		ParameterizedBenchmark::new(
			"",
			|b, (x, y)| {
				b.iter(|| {
					let y = U256::from(*y);
					black_box(x.overflowing_sub(y).0)
				})
			},
			vec![(U256::max_value(), 1u64), (U256::from(3), 2)],
		),
	);
}

fn u256_mul(c: &mut Criterion) {
	c.bench(
		"u256_mul",
		ParameterizedBenchmark::new(
			"",
			|b, (x, y)| {
				b.iter(|| {
					let y = U256::from(*y);
					black_box(x.overflowing_mul(y).0)
				})
			},
			vec![
				(U256::max_value(), 1u64),
				(U256::from(3), u64::max_value()),
				(
					U256::from_dec_str("21674844646682989462120101885968193938394323990565507610662749").unwrap(),
					173,
				),
			],
		),
	);
}

<<<<<<< HEAD
fn u512_div_mod(c: &mut Criterion) {
	c.bench(
		"u512_div_mod",
		ParameterizedBenchmark::new(
			"",
			|b, (x, y)| {
				b.iter(|| {
					let (q, r) = x.div_mod(*y);
					black_box((q, r))
				})
			},
			vec![
				(U512::max_value(), U512::from(1u64)),
				(U512::from(u64::max_value()), U512::from(u32::max_value())),
				(U512::from(u64::max_value()), U512::from(u64::max_value() - 1)),
				(U512::from(u64::max_value()), U512::from(u64::max_value() - 1)),
				(
					U512::from_dec_str("3759751734479964094783137206182536765532905409829204647089173492").unwrap(),
					U512::from_dec_str("21674844646682989462120101885968193938394323990565507610662749").unwrap(),
				),
				(
					U512::from_str(
						"FFFFFFFFFFFFFFFFFFFFFFFFFFFFFFFFFFFFFFFFFFFFFFFFFFFFFFFFFFFFFFFFFFFFFF",
					)
						.unwrap(),
					U512::from_str(
						"FFFFFFFFFFFFFFFFFFFFFFFFFFFFFFFFFFFFFFFFFFFFFFFFFFFFFFFFFFFFFFFFFFFFF0",
					)
						.unwrap(),
				),
				(
					U512::from_dec_str(
						"204586912993508866875824356051724947013540127877691549342705710506008362274387533983037847993622361501550043477868832682875761627559574690771211649025"
					).unwrap(),
					U512::from_dec_str(
						"452312848583266388373324160190187140051835877600158453279131187530910662640"
					).unwrap(),
				),
			],
		),
	);
}

=======
>>>>>>> a1ea210c
fn u256_mul_full(c: &mut Criterion) {
	c.bench(
		"u256_mul_full",
		ParameterizedBenchmark::new(
			"",
			|b, (x, y)| {
				b.iter(|| {
					let y = *y;
					let U512(ref u512words) = x.full_mul(U256([y, y, y, y]));
					black_box(U256([u512words[0], u512words[2], u512words[2], u512words[3]]))
				})
			},
			vec![(U256::from(42), 1u64), (U256::from(3), u64::max_value())],
		),
	);
}

fn u256_div(c: &mut Criterion) {
	let one = U256([12767554894655550452, 16333049135534778834, 140317443000293558, 598963]);
	let two = U256([2096410819092764509, 8483673822214032535, 36306297304129857, 3453]);
	c.bench_function("u256_div", move |b| b.iter(|| black_box(one / two)));
}

fn u256_rem(c: &mut Criterion) {
	c.bench(
		"u256_rem",
		ParameterizedBenchmark::new(
			"",
			|b, (x, y)| b.iter(|| black_box(x % y)),
			vec![
				(U256::max_value(), U256::from(1u64)),
				(U256::from(u64::max_value()), U256::from(u64::from(u32::max_value()) + 1)),
				(
					U256([12767554894655550452, 16333049135534778834, 140317443000293558, 598963]),
					U256([2096410819092764509, 8483673822214032535, 36306297304129857, 3453]),
				),
				(
					U256::from_str(
						"FFFFFFFFFFFFFFFFFFFFFFFFFFFFFFFFFFFFFFFFFFFFFFFFFFFFFFFFFFFFFF",
					)
					.unwrap(),
					U256::from_str(
						"FFFFFFFFFFFFFFFFFFFFFFFFFFFFFFFFFFFFFFFFFFFFFFFFFFFFFFFFFFFFF0",
					)
					.unwrap(),
				),
			],
		),
	);
}

fn u512_pairs() -> Vec<(U512, U512)> {
	vec![
		(U512::from(1u64), U512::from(0u64)),
		(U512::from(u64::max_value()), U512::from(u64::from(u32::max_value()) + 1)),
		(
			U512([
				12767554894655550452,
				16333049135534778834,
				140317443000293558,
				598963,
				0,
				0,
				0,
				0,
			]),
			U512([0, 0, 0, 0, 2096410819092764509, 8483673822214032535, 36306297304129857, 3453]),
		),
		(
			U512::from_str("FFFFFFFFFFFFFFFFFFFFFFFFFFFFFFFFFFFFFFFFFFFFFFFFFFFFFFFFFFFFFF")
				.unwrap(),
			U512::from_str("FFFFFFFFFFFFFFFFFFFFFFFFFFFFFFFFFFFFFFFFFFFFFFFFFFFFFFFFFFFFF0")
				.unwrap(),
		),
	]
}

fn u512_add(c: &mut Criterion) {
	c.bench(
		"u512_add",
		ParameterizedBenchmark::new("", |b, (x, y)| b.iter(|| black_box(x + y)), u512_pairs()),
	);
}

fn u512_sub(c: &mut Criterion) {
	c.bench(
		"u512_sub",
		ParameterizedBenchmark::new(
			"",
			|b, (x, y)| b.iter(|| black_box(x.overflowing_sub(*y).0)),
			u512_pairs(),
		),
	);
}

fn u512_mul(c: &mut Criterion) {
	c.bench(
		"u512_mul",
		ParameterizedBenchmark::new(
			"",
			|b, (x, y)| b.iter(|| black_box(x.overflowing_mul(*y).0)),
			u512_pairs(),
		),
	);
}

fn u512_div(c: &mut Criterion) {
	let one = U512([
		8326634216714383706,
		15837136097609390493,
		13004317189126203332,
		7031796866963419685,
		12767554894655550452,
		16333049135534778834,
		140317443000293558,
		598963,
	]);
	let two = U512([
		11707750893627518758,
		17679501210898117940,
		2472932874039724966,
		11177683849610900539,
		2096410819092764509,
		8483673822214032535,
		36306297304129857,
		3453,
	]);
	c.bench_function("u512_div", move |b| b.iter(|| black_box(one / two)));
}

fn u512_rem(c: &mut Criterion) {
	let one = U512([
		8326634216714383706,
		15837136097609390493,
		13004317189126203332,
		7031796866963419685,
		12767554894655550452,
		16333049135534778834,
		140317443000293558,
		598963,
	]);
	let two = U512([
		11707750893627518758,
		17679501210898117940,
		2472932874039724966,
		11177683849610900539,
		2096410819092764509,
		8483673822214032535,
		36306297304129857,
		3453,
	]);
	c.bench_function("u512_rem", move |b| b.iter(|| black_box(one % two)));
}

fn conversions(c: &mut Criterion) {
	c.bench(
		"conversions biguint vs gmp",
		ParameterizedBenchmark::new(
			"BigUint",
			|b, i| bench_convert_to_biguit(b, *i),
			vec![0, 42, u64::max_value()],
		)
		.with_function("gmp", |b, i| bench_convert_to_gmp(b, *i)),
	);
}

fn bench_convert_to_biguit(b: &mut Bencher, i: u64) {
	let z = U256::from(i);
	let z512 = U512::from(i);
	b.iter(|| {
		let zb = to_biguint(z);
		assert_eq!(from_biguint(zb), z512);
	});
}

fn bench_convert_to_gmp(b: &mut Bencher, i: u64) {
	let z = U256::from(i);
	let z512 = U512::from(i);
	b.iter(|| {
		let zb = to_gmp(z);
		assert_eq!(from_gmp(zb), z512);
	});
}

fn u512_mul_u32_vs_u64(c: &mut Criterion) {
	let mods = vec![1u32, 42, 10_000_001, u32::max_value()];
	c.bench(
		"multiply u512 by u32 vs u64",
		ParameterizedBenchmark::new("u32", |b, i| bench_u512_mul_u32(b, *i), mods)
			.with_function("u64", |b, i| bench_u512_mul_u64(b, u64::from(*i))),
	);
}

fn bench_u512_mul_u32(b: &mut Bencher, i: u32) {
	let x =
		U512::from_str("FFFFFFFFFFFFFFFFFFFFFFFFFFFFFFFFFFFFFFFFFFFFFFFFFFFFFFFFFFFFFF").unwrap();
	b.iter(|| {
		black_box(x * i)
	});
}

fn bench_u512_mul_u64(b: &mut Bencher, i: u64) {
	let x =
		U512::from_str("FFFFFFFFFFFFFFFFFFFFFFFFFFFFFFFFFFFFFFFFFFFFFFFFFFFFFFFFFFFFFF").unwrap();
	b.iter(|| {
		black_box(x * i)
	});
}

fn mulmod_u512_vs_biguint_vs_gmp(c: &mut Criterion) {
<<<<<<< HEAD
	let mods = vec![
		U256::from(1u64),
		U256::from(10_000_001u64),
		U256::from(u64::max_value()),
		U256::from_str("FFFFFFFFFFFFFFFFFFFFFFFFFFFFFFFFFFFFFFFFFFFFFFFFFFFFFFFFFFFFF1").unwrap(),
	];
=======
	let mods = vec![1u64, 42, 10_000_001, u64::max_value()];
>>>>>>> a1ea210c
	c.bench(
		"mulmod u512 vs biguint vs gmp",
		ParameterizedBenchmark::new("u512", |b, i| bench_u512_mulmod(b, *i), mods)
			.with_function("BigUint", |b, i| bench_biguint_mulmod(b, *i))
			.with_function("gmp", |b, i| bench_gmp_mulmod(b, *i)),
	);
}

<<<<<<< HEAD
fn bench_biguint_mulmod(b: &mut Bencher, z: U256) {
	let x =
		U256::from_str("FFFFFFFFFFFFFFFFFFFFFFFFFFFFFFFFFFFFFFFFFFFFFFFFFFFFFFFFFFFFF0").unwrap();
	let y =
		U256::from_str("FFFFFFFFFFFFFFFFFFFFFFFFFFFFFFFFFFFFFFFFFFFFFFFFFFFFFFFFFFFFF0").unwrap();
=======
fn bench_biguint_mulmod(b: &mut Bencher, i: u64) {
	let x =
		U256::from_str("FFFFFFFFFFFFFFFFFFFFFFFFFFFFFFFFFFFFFFFFFFFFFFFFFFFFFFFFFFFFFF").unwrap();
	let y =
		U256::from_str("FFFFFFFFFFFFFFFFFFFFFFFFFFFFFFFFFFFFFFFFFFFFFFFFFFFFFFFFFFFFFF").unwrap();
	let z = U256::from(i);
>>>>>>> a1ea210c
	b.iter(|| {
		let w = to_biguint(x) * to_biguint(y);
		black_box(from_biguint(w % to_biguint(z)))
	});
}

<<<<<<< HEAD
fn bench_gmp_mulmod(b: &mut Bencher, z: U256) {
	let x =
		U256::from_str("FFFFFFFFFFFFFFFFFFFFFFFFFFFFFFFFFFFFFFFFFFFFFFFFFFFFFFFFFFFFF0").unwrap();
	let y =
		U256::from_str("FFFFFFFFFFFFFFFFFFFFFFFFFFFFFFFFFFFFFFFFFFFFFFFFFFFFFFFFFFFFF0").unwrap();
=======
fn bench_gmp_mulmod(b: &mut Bencher, i: u64) {
	let x =
		U256::from_str("FFFFFFFFFFFFFFFFFFFFFFFFFFFFFFFFFFFFFFFFFFFFFFFFFFFFFFFFFFFFFF").unwrap();
	let y =
		U256::from_str("FFFFFFFFFFFFFFFFFFFFFFFFFFFFFFFFFFFFFFFFFFFFFFFFFFFFFFFFFFFFFF").unwrap();
	let z = U256::from(i);
>>>>>>> a1ea210c
	b.iter(|| {
		let w = to_gmp(x) * to_gmp(y);
		black_box(from_gmp(w % to_gmp(z)))
	});
}

<<<<<<< HEAD
fn bench_u512_mulmod(b: &mut Bencher, z: U256) {
	let x =
		U512::from_str("FFFFFFFFFFFFFFFFFFFFFFFFFFFFFFFFFFFFFFFFFFFFFFFFFFFFFFFFFFFFF0").unwrap();
	let y =
		U512::from_str("FFFFFFFFFFFFFFFFFFFFFFFFFFFFFFFFFFFFFFFFFFFFFFFFFFFFFFFFFFFFF0").unwrap();
	let z = U512([z.0[0], z.0[1], z.0[2], z.0[3], 0, 0, 0, 0]);
=======
fn bench_u512_mulmod(b: &mut Bencher, i: u64) {
	let x =
		U512::from_str("FFFFFFFFFFFFFFFFFFFFFFFFFFFFFFFFFFFFFFFFFFFFFFFFFFFFFFFFFFFFFF").unwrap();
	let y =
		U512::from_str("FFFFFFFFFFFFFFFFFFFFFFFFFFFFFFFFFFFFFFFFFFFFFFFFFFFFFFFFFFFFFF").unwrap();
	let z = U512::from(i);
>>>>>>> a1ea210c
	b.iter(|| {
		let w = x.overflowing_mul(y).0;
		black_box(w % z)
	});
}

// NOTE: uses native `u128` and does not measure this crates performance,
// but might be interesting as a comparison.
fn u128_mul(c: &mut Criterion) {
	c.bench_function("u128_mul", |b| {
		b.iter(|| black_box(12345u128 * u128::from(u64::max_value())))
	});
}

fn u256_bit_and(c: &mut Criterion) {
	let one = U256([12767554894655550452, 16333049135534778834, 140317443000293558, 598963]);
	let two = U256([2096410819092764509, 8483673822214032535, 36306297304129857, 3453]);
	c.bench_function("u256_bit_and", move |b| b.iter(|| black_box(one & two)));
}

fn u512_bit_and(c: &mut Criterion) {
	let one = U512([
		8326634216714383706,
		15837136097609390493,
		13004317189126203332,
		7031796866963419685,
		12767554894655550452,
		16333049135534778834,
		140317443000293558,
		598963,
	]);
	let two = U512([
		11707750893627518758,
		17679501210898117940,
		2472932874039724966,
		11177683849610900539,
		2096410819092764509,
		8483673822214032535,
		36306297304129857,
		3453,
	]);
	c.bench_function("u512_bit_and", move |b| b.iter(|| black_box(one & two)));
}

fn u256_bit_xor(c: &mut Criterion) {
	let one = U256([12767554894655550452, 16333049135534778834, 140317443000293558, 598963]);
	let two = U256([2096410819092764509, 8483673822214032535, 36306297304129857, 3453]);
	c.bench_function("u256_bit_xor", move |b| b.iter(|| black_box(one ^ two)));
}

fn u512_bit_xor(c: &mut Criterion) {
	let one = U512([
		8326634216714383706,
		15837136097609390493,
		13004317189126203332,
		7031796866963419685,
		12767554894655550452,
		16333049135534778834,
		140317443000293558,
		598963,
	]);
	let two = U512([
		11707750893627518758,
		17679501210898117940,
		2472932874039724966,
		11177683849610900539,
		2096410819092764509,
		8483673822214032535,
		36306297304129857,
		3453,
	]);
	c.bench_function("u512_bit_xor", move |b| b.iter(|| black_box(one ^ two)));
}

fn u256_bit_or(c: &mut Criterion) {
	let one = U256([12767554894655550452, 16333049135534778834, 140317443000293558, 598963]);
	let two = U256([2096410819092764509, 8483673822214032535, 36306297304129857, 3453]);
	c.bench_function("u256_bit_or", move |b| b.iter(|| black_box(one | two)));
}

fn u512_bit_or(c: &mut Criterion) {
	let one = U512([
		8326634216714383706,
		15837136097609390493,
		13004317189126203332,
		7031796866963419685,
		12767554894655550452,
		16333049135534778834,
		140317443000293558,
		598963,
	]);
	let two = U512([
		11707750893627518758,
		17679501210898117940,
		2472932874039724966,
		11177683849610900539,
		2096410819092764509,
		8483673822214032535,
		36306297304129857,
		3453,
	]);
	c.bench_function("u512_bit_or", move |b| b.iter(|| black_box(one | two)));
}

fn u256_not(c: &mut Criterion) {
	let one = U256([12767554894655550452, 16333049135534778834, 140317443000293558, 598963]);
	c.bench_function("u256_not", move |b| b.iter(|| black_box(!one)));
}

fn u512_not(c: &mut Criterion) {
	let one = U512([
		8326634216714383706,
		15837136097609390493,
		13004317189126203332,
		7031796866963419685,
		12767554894655550452,
		16333049135534778834,
		140317443000293558,
		598963,
	]);
	c.bench_function("u512_not", move |b| b.iter(|| black_box(!one)));
}

fn u256_shl(c: &mut Criterion) {
	let one = U256([12767554894655550452, 16333049135534778834, 140317443000293558, 598963]);
	c.bench_function("u256_shl", move |b| b.iter(|| black_box(one << 128)));
}

fn u512_shl(c: &mut Criterion) {
	let one = U512([
		8326634216714383706,
		15837136097609390493,
		13004317189126203332,
		7031796866963419685,
		12767554894655550452,
		16333049135534778834,
		140317443000293558,
		598963,
	]);
	c.bench_function("u512_shl", move |b| b.iter(|| black_box(one >> 128)));
}

fn u256_shr(c: &mut Criterion) {
	let one = U256([12767554894655550452, 16333049135534778834, 140317443000293558, 598963]);
	c.bench_function("u256_shr", move |b| b.iter(|| black_box(one >> 128)));
}

fn u512_shr(c: &mut Criterion) {
	let one = U512([
		8326634216714383706,
		15837136097609390493,
		13004317189126203332,
		7031796866963419685,
		12767554894655550452,
		16333049135534778834,
		140317443000293558,
		598963,
	]);
	c.bench_function("u512_shr", move |b| b.iter(|| black_box(one >> 128)));
}

fn u256_ord(c: &mut Criterion) {
	let one = U256([12767554894655550452, 16333049135534778834, 140317443000293558, 598963]);
	let two = U256([2096410819092764509, 8483673822214032535, 36306297304129857, 3453]);
	c.bench_function("u256_ord", move |b| b.iter(|| black_box(one < two)));
}

fn u512_ord(c: &mut Criterion) {
	let one = U512([
		8326634216714383706,
		15837136097609390493,
		13004317189126203332,
		7031796866963419685,
		12767554894655550452,
		16333049135534778834,
		140317443000293558,
		598963,
	]);
	let two = U512([
		11707750893627518758,
		17679501210898117940,
		2472932874039724966,
		11177683849610900539,
		2096410819092764509,
		8483673822214032535,
		36306297304129857,
		3453,
	]);
	c.bench_function("u512_ord", move |b| b.iter(|| black_box(one < two)));
}

fn u256_from_le(c: &mut Criterion) {
	c.bench_function("u256_from_le", |b| {
		b.iter(|| {
			let raw = black_box([
				1u8, 2, 3, 5, 7, 11, 13, 17, 19, 23, 29, 31, 37, 41, 43, 47, 53, 59, 61, 67, 71,
				73, 79, 83, 89, 97, 101, 103, 107, 109, 113, 127,
			]);
			black_box(U256::from_little_endian(&raw[..]))
		})
	});
}

fn u256_from_be(c: &mut Criterion) {
	c.bench_function("u256_from_be", |b| {
		b.iter(|| {
			let raw = black_box([
				1u8, 2, 3, 5, 7, 11, 13, 17, 19, 23, 29, 31, 37, 41, 43, 47, 53, 59, 61, 67, 71,
				73, 79, 83, 89, 97, 101, 103, 107, 109, 113, 127,
			]);
			black_box(U256::from_big_endian(&raw[..]))
		})
	});
}

fn from_fixed_array(c: &mut Criterion) {
	let ary512: [u8; 64] = [
		255, 0, 0, 123, 0, 0, 0, 0, 0, 0, 0, 0, 0, 0, 0, 0, 0, 0, 0, 121, 0, 0, 0, 0, 0, 213, 0, 0,
		0, 0, 0, 0, 0, 0, 0, 0, 0, 0, 100, 0, 0, 0, 0, 0, 0, 0, 0, 0, 0, 45, 0, 0, 67, 0, 0, 0, 0,
		0, 0, 0, 0, 0, 0, 123,
	];
	let ary256: [u8; 32] = [
		255, 0, 0, 123, 0, 0, 0, 0, 0, 0, 0, 0, 0, 0, 0, 0, 0, 0, 0, 121, 0, 0, 0, 0, 0, 213, 0, 0,
		0, 0, 0, 0,
	];
	c.bench_function("from_fixed_array", move |b| {
		b.iter(|| {
			let _: U512 = black_box(ary512.into());
			let _: U256 = black_box(ary256.into());
		})
	});
}<|MERGE_RESOLUTION|>--- conflicted
+++ resolved
@@ -47,10 +47,7 @@
 	u256_mul,
 	u256_mul_full,
 	u256_div,
-<<<<<<< HEAD
 	u512_div_mod,
-=======
->>>>>>> a1ea210c
 	u256_rem,
 	u256_bit_and,
 	u256_bit_or,
@@ -77,10 +74,7 @@
 	u512_shl,
 	u512_shr,
 	u128_mul,
-<<<<<<< HEAD
 	u128_div,
-=======
->>>>>>> a1ea210c
 	from_fixed_array,
 );
 criterion_main!(bigint);
@@ -106,7 +100,6 @@
 	U512::from_little_endian(&digits)
 }
 
-<<<<<<< HEAD
 fn u128_div(c: &mut Criterion) {
 	c.bench(
 		"u128_div",
@@ -123,8 +116,6 @@
 	);
 }
 
-=======
->>>>>>> a1ea210c
 fn u256_add(c: &mut Criterion) {
 	c.bench(
 		"u256_add",
@@ -181,7 +172,6 @@
 	);
 }
 
-<<<<<<< HEAD
 fn u512_div_mod(c: &mut Criterion) {
 	c.bench(
 		"u512_div_mod",
@@ -225,8 +215,6 @@
 	);
 }
 
-=======
->>>>>>> a1ea210c
 fn u256_mul_full(c: &mut Criterion) {
 	c.bench(
 		"u256_mul_full",
@@ -437,16 +425,12 @@
 }
 
 fn mulmod_u512_vs_biguint_vs_gmp(c: &mut Criterion) {
-<<<<<<< HEAD
 	let mods = vec![
 		U256::from(1u64),
 		U256::from(10_000_001u64),
 		U256::from(u64::max_value()),
 		U256::from_str("FFFFFFFFFFFFFFFFFFFFFFFFFFFFFFFFFFFFFFFFFFFFFFFFFFFFFFFFFFFFF1").unwrap(),
 	];
-=======
-	let mods = vec![1u64, 42, 10_000_001, u64::max_value()];
->>>>>>> a1ea210c
 	c.bench(
 		"mulmod u512 vs biguint vs gmp",
 		ParameterizedBenchmark::new("u512", |b, i| bench_u512_mulmod(b, *i), mods)
@@ -455,61 +439,36 @@
 	);
 }
 
-<<<<<<< HEAD
-fn bench_biguint_mulmod(b: &mut Bencher, z: U256) {
-	let x =
-		U256::from_str("FFFFFFFFFFFFFFFFFFFFFFFFFFFFFFFFFFFFFFFFFFFFFFFFFFFFFFFFFFFFF0").unwrap();
-	let y =
-		U256::from_str("FFFFFFFFFFFFFFFFFFFFFFFFFFFFFFFFFFFFFFFFFFFFFFFFFFFFFFFFFFFFF0").unwrap();
-=======
 fn bench_biguint_mulmod(b: &mut Bencher, i: u64) {
 	let x =
 		U256::from_str("FFFFFFFFFFFFFFFFFFFFFFFFFFFFFFFFFFFFFFFFFFFFFFFFFFFFFFFFFFFFFF").unwrap();
 	let y =
 		U256::from_str("FFFFFFFFFFFFFFFFFFFFFFFFFFFFFFFFFFFFFFFFFFFFFFFFFFFFFFFFFFFFFF").unwrap();
 	let z = U256::from(i);
->>>>>>> a1ea210c
 	b.iter(|| {
 		let w = to_biguint(x) * to_biguint(y);
 		black_box(from_biguint(w % to_biguint(z)))
 	});
 }
 
-<<<<<<< HEAD
-fn bench_gmp_mulmod(b: &mut Bencher, z: U256) {
-	let x =
-		U256::from_str("FFFFFFFFFFFFFFFFFFFFFFFFFFFFFFFFFFFFFFFFFFFFFFFFFFFFFFFFFFFFF0").unwrap();
-	let y =
-		U256::from_str("FFFFFFFFFFFFFFFFFFFFFFFFFFFFFFFFFFFFFFFFFFFFFFFFFFFFFFFFFFFFF0").unwrap();
-=======
 fn bench_gmp_mulmod(b: &mut Bencher, i: u64) {
 	let x =
 		U256::from_str("FFFFFFFFFFFFFFFFFFFFFFFFFFFFFFFFFFFFFFFFFFFFFFFFFFFFFFFFFFFFFF").unwrap();
 	let y =
 		U256::from_str("FFFFFFFFFFFFFFFFFFFFFFFFFFFFFFFFFFFFFFFFFFFFFFFFFFFFFFFFFFFFFF").unwrap();
 	let z = U256::from(i);
->>>>>>> a1ea210c
 	b.iter(|| {
 		let w = to_gmp(x) * to_gmp(y);
 		black_box(from_gmp(w % to_gmp(z)))
 	});
 }
 
-<<<<<<< HEAD
-fn bench_u512_mulmod(b: &mut Bencher, z: U256) {
-	let x =
-		U512::from_str("FFFFFFFFFFFFFFFFFFFFFFFFFFFFFFFFFFFFFFFFFFFFFFFFFFFFFFFFFFFFF0").unwrap();
-	let y =
-		U512::from_str("FFFFFFFFFFFFFFFFFFFFFFFFFFFFFFFFFFFFFFFFFFFFFFFFFFFFFFFFFFFFF0").unwrap();
-	let z = U512([z.0[0], z.0[1], z.0[2], z.0[3], 0, 0, 0, 0]);
-=======
 fn bench_u512_mulmod(b: &mut Bencher, i: u64) {
 	let x =
 		U512::from_str("FFFFFFFFFFFFFFFFFFFFFFFFFFFFFFFFFFFFFFFFFFFFFFFFFFFFFFFFFFFFFF").unwrap();
 	let y =
 		U512::from_str("FFFFFFFFFFFFFFFFFFFFFFFFFFFFFFFFFFFFFFFFFFFFFFFFFFFFFFFFFFFFFF").unwrap();
 	let z = U512::from(i);
->>>>>>> a1ea210c
 	b.iter(|| {
 		let w = x.overflowing_mul(y).0;
 		black_box(w % z)
