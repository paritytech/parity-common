--- conflicted
+++ resolved
@@ -13,11 +13,7 @@
 In your `Cargo.toml` paste
 
 ```
-<<<<<<< HEAD
 uint = "0.7.0"
-=======
-uint = "0.6"
->>>>>>> 97e1b5f5
 ```
 
 Construct your own big unsigned integer type as follows.
