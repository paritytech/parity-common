// Copyright 2015-2017 Parity Technologies
//
// Licensed under the Apache License, Version 2.0 <LICENSE-APACHE or
// http://www.apache.org/licenses/LICENSE-2.0> or the MIT license
// <LICENSE-MIT or http://opensource.org/licenses/MIT>, at your
// option. This file may not be copied, modified, or distributed
// except according to those terms.

// Code derived from original work by Andrew Poelstra <apoelstra@wpsoftware.net>

// Rust Bitcoin Library
// Written in 2014 by
//	   Andrew Poelstra <apoelstra@wpsoftware.net>
//
// To the extent possible under law, the author(s) have dedicated all
// copyright and related and neighboring rights to this software to
// the public domain worldwide. This software is distributed without
// any warranty.
//
// You should have received a copy of the CC0 Public Domain Dedication
// along with this software.
// If not, see <http://creativecommons.org/publicdomain/zero/1.0/>.
//

//! Big unsigned integer types.
//!
//! Implementation of a various large-but-fixed sized unsigned integer types.
//! The functions here are designed to be fast. There are optional `x86_64`
//! implementations for even more speed, hidden behind the `x64_arithmetic`
//! feature flag.

/// Conversion from decimal string error
#[derive(Debug, PartialEq)]
pub enum FromDecStrErr {
	/// Char not from range 0-9
	InvalidCharacter,
	/// Value does not fit into type
	InvalidLength,
}

#[macro_export]
#[doc(hidden)]
macro_rules! impl_map_from {
	($thing:ident, $from:ty, $to:ty) => {
		impl From<$from> for $thing {
			fn from(value: $from) -> $thing {
				From::from(value as $to)
			}
		}
	}
}

#[macro_export]
#[doc(hidden)]
macro_rules! impl_try_from_for_primitive {
	($from:ident, $to:ty) => {
		impl $crate::core_::convert::TryFrom<$from> for $to {
			type Error = &'static str;

			#[inline]
			fn try_from(u: $from) -> $crate::core_::result::Result<$to, &'static str> {
				let $from(arr) = u;
				if !u.fits_word() || arr[0] > <$to>::max_value() as u64 {
					Err(concat!("integer overflow when casting to ", stringify!($to)))
				} else {
					Ok(arr[0] as $to)
				}
			}
		}
	}
}

#[macro_export]
#[doc(hidden)]
macro_rules! uint_overflowing_binop {
	($name:ident, $n_words: tt, $self_expr: expr, $other: expr, $fn:expr) => ({
		let $name(ref me) = $self_expr;
		let $name(ref you) = $other;

		let mut ret = unsafe { $crate::core_::mem::uninitialized() };
		let ret_ptr = &mut ret as *mut [u64; $n_words] as *mut u64;
		let mut carry = 0u64;

		unroll! {
			for i in 0..$n_words {
				use $crate::core_::ptr;

				if carry != 0 {
					let (res1, overflow1) = ($fn)(me[i], you[i]);
					let (res2, overflow2) = ($fn)(res1, carry);

					unsafe {
						ptr::write(
							ret_ptr.offset(i as _),
							res2
						);
					}
					carry = (overflow1 as u8 + overflow2 as u8) as u64;
				} else {
					let (res, overflow) = ($fn)(me[i], you[i]);

					unsafe {
						ptr::write(
							ret_ptr.offset(i as _),
							res
						);
					}

					carry = overflow as u64;
				}
			}
		}

		($name(ret), carry > 0)
	})
}

#[macro_export]
#[doc(hidden)]
macro_rules! uint_full_mul_reg {
	($name:ident, 8, $self_expr:expr, $other:expr) => {
		uint_full_mul_reg!($name, 8, $self_expr, $other, |a, b| a != 0 || b != 0);
	};
	($name:ident, $n_words:tt, $self_expr:expr, $other:expr) => {
		uint_full_mul_reg!($name, $n_words, $self_expr, $other, |_, _| true);
	};
	($name:ident, $n_words:tt, $self_expr:expr, $other:expr, $check:expr) => ({{
		#![allow(unused_assignments)]

		let $name(ref me) = $self_expr;
		let $name(ref you) = $other;
		let mut ret = [0u64; $n_words * 2];

		unroll! {
			for i in 0..$n_words {
				let mut carry = 0u64;
				let b = you[i];

				unroll! {
					for j in 0..$n_words {
						if $check(me[j], carry) {
							let a = me[j];

							let (hi, low) = Self::split_u128(a as u128 * b as u128);

							let overflow = {
								let existing_low = &mut ret[i + j];
								let (low, o) = low.overflowing_add(*existing_low);
								*existing_low = low;
								o
							};

							carry = {
								let existing_hi = &mut ret[i + j + 1];
								let hi = hi + overflow as u64;
								let (hi, o0) = hi.overflowing_add(carry);
								let (hi, o1) = hi.overflowing_add(*existing_hi);
								*existing_hi = hi;

								(o0 | o1) as u64
							}
						}
					}
				}
			}
		}

		ret
	}});
}

#[macro_export]
#[doc(hidden)]
macro_rules! uint_overflowing_mul {
	($name:ident, $n_words: tt, $self_expr: expr, $other: expr) => ({
		let ret: [u64; $n_words * 2] = uint_full_mul_reg!($name, $n_words, $self_expr, $other);

		// The safety of this is enforced by the compiler
		let ret: [[u64; $n_words]; 2] = unsafe { $crate::core_::mem::transmute(ret) };

		// The compiler WILL NOT inline this if you remove this annotation.
		#[inline(always)]
		fn any_nonzero(arr: &[u64; $n_words]) -> bool {
			unroll! {
				for i in 0..$n_words {
					if arr[i] != 0 {
						return true;
					}
				}
			}

			false
		}

		($name(ret[0]), any_nonzero(&ret[1]))
	})
}

#[macro_export]
#[doc(hidden)]
macro_rules! overflowing {
	($op: expr, $overflow: expr) => (
		{
			let (overflow_x, overflow_overflow) = $op;
			$overflow |= overflow_overflow;
			overflow_x
		}
	);
	($op: expr) => (
		{
			let (overflow_x, _overflow_overflow) = $op;
			overflow_x
		}
	);
}

#[macro_export]
#[doc(hidden)]
macro_rules! panic_on_overflow {
	($name: expr) => {
		if $name {
			panic!("arithmetic operation overflow")
		}
	}
}

#[macro_export]
#[doc(hidden)]
macro_rules! impl_mul_from {
	($name: ty, $other: ident) => {
		impl $crate::core_::ops::Mul<$other> for $name {
			type Output = $name;

			fn mul(self, other: $other) -> $name {
				let bignum: $name = other.into();
				let (result, overflow) = self.overflowing_mul(bignum);
				panic_on_overflow!(overflow);
				result
			}
		}

		impl<'a> $crate::core_::ops::Mul<&'a $other> for $name {
			type Output = $name;

			fn mul(self, other: &'a $other) -> $name {
				let bignum: $name = (*other).into();
				let (result, overflow) = self.overflowing_mul(bignum);
				panic_on_overflow!(overflow);
				result
			}
		}

		impl<'a> $crate::core_::ops::Mul<&'a $other> for &'a $name {
			type Output = $name;

			fn mul(self, other: &'a $other) -> $name {
				let bignum: $name = (*other).into();
				let (result, overflow) = self.overflowing_mul(bignum);
				panic_on_overflow!(overflow);
				result
			}
		}

		impl<'a> $crate::core_::ops::Mul<$other> for &'a $name {
			type Output = $name;

			fn mul(self, other: $other) -> $name {
				let bignum: $name = other.into();
				let (result, overflow) = self.overflowing_mul(bignum);
				panic_on_overflow!(overflow);
				result
			}
		}

		impl $crate::core_::ops::MulAssign<$other> for $name {
			fn mul_assign(&mut self, other: $other) {
				let result = *self * other;
				*self = result
			}
		}
	}
}

#[macro_export]
#[doc(hidden)]
macro_rules! impl_mul_for_primitive {
	($name: ty, $other: ident) => {
		impl $crate::core_::ops::Mul<$other> for $name {
			type Output = $name;

			fn mul(self, other: $other) -> $name {
				let (result, carry) = self.overflowing_mul_u64(other as u64);
				panic_on_overflow!(carry > 0);
				result
			}
		}

		impl<'a> $crate::core_::ops::Mul<&'a $other> for $name {
			type Output = $name;

			fn mul(self, other: &'a $other) -> $name {
				let (result, carry) = self.overflowing_mul_u64(*other as u64);
				panic_on_overflow!(carry > 0);
				result
			}
		}

		impl<'a> $crate::core_::ops::Mul<&'a $other> for &'a $name {
			type Output = $name;

			fn mul(self, other: &'a $other) -> $name {
				let (result, carry) = self.overflowing_mul_u64(*other as u64);
				panic_on_overflow!(carry > 0);
				result
			}
		}

		impl<'a> $crate::core_::ops::Mul<$other> for &'a $name {
			type Output = $name;

			fn mul(self, other: $other) -> $name {
				let (result, carry) = self.overflowing_mul_u64(other as u64);
				panic_on_overflow!(carry > 0);
				result
			}
		}

		impl $crate::core_::ops::MulAssign<$other> for $name {
			fn mul_assign(&mut self, other: $other) {
				let result = *self * (other as u64);
				*self = result
			}
		}
	}
}

#[macro_export]
macro_rules! construct_uint {
	( $(#[$attr:meta])* $visibility:vis struct $name:ident (1); ) => {
		construct_uint!{ @construct $(#[$attr])* $visibility struct $name (1); }
	};

	( $(#[$attr:meta])* $visibility:vis struct $name:ident ( $n_words:tt ); ) => {
			construct_uint! { @construct $(#[$attr])* $visibility struct $name ($n_words); }

			impl $crate::core_::convert::From<u128> for $name {
				fn from(value: u128) -> $name {
					let mut ret = [0; $n_words];
					ret[0] = value as u64;
					ret[1] = (value >> 64) as u64;
					$name(ret)
				}
			}

			impl $crate::core_::convert::From<i128> for $name {
				fn from(value: i128) -> $name {
					match value >= 0 {
						true => From::from(value as u128),
						false => { panic!("Unsigned integer can't be created from negative value"); }
					}
				}
			}

			impl $name {
				/// Low 2 words (u128)
				#[inline]
				pub fn low_u128(&self) -> u128 {
					let &$name(ref arr) = self;
					((arr[1] as u128) << 64) + arr[0] as u128
				}

				/// Conversion to u128 with overflow checking
				///
				/// # Panics
				///
				/// Panics if the number is larger than 2^128.
				#[inline]
				pub fn as_u128(&self) -> u128 {
					let &$name(ref arr) = self;
					for i in 2..$n_words {
						if arr[i] != 0 {
							panic!("Integer overflow when casting to u128")
						}

					}
					self.low_u128()
				}
			}

			impl $crate::core_::convert::TryFrom<$name> for u128 {
				type Error = &'static str;

				#[inline]
				fn try_from(u: $name) -> $crate::core_::result::Result<u128, &'static str> {
					let $name(arr) = u;
					for i in 2..$n_words {
						if arr[i] != 0 {
							return Err("integer overflow when casting to u128");
						}
					}
					Ok(((arr[1] as u128) << 64) + arr[0] as u128)
				}
			}

			impl $crate::core_::convert::TryFrom<$name> for i128 {
				type Error = &'static str;

				#[inline]
				fn try_from(u: $name) -> $crate::core_::result::Result<i128, &'static str> {
					let err_str = "integer overflow when casting to i128";
					let i = u128::try_from(u).map_err(|_| err_str)?;
					if i > i128::max_value() as u128 {
						Err(err_str)
					} else {
						Ok(i as i128)
					}
				}
			}
	};
	( @construct $(#[$attr:meta])* $visibility:vis struct $name:ident ( $n_words:tt ); ) => {
		/// Little-endian large integer type
		#[repr(C)]
		$(#[$attr])*
		#[derive(Copy, Clone, Eq, PartialEq, Hash)]
		$visibility struct $name (pub [u64; $n_words]);

		impl AsRef<$name> for $name {
			fn as_ref(&self) -> &$name {
				&self
			}
		}

		impl<'a> From<&'a $name> for $name {
			fn from(x: &'a $name) -> $name {
				*x
			}
		}

		impl $name {
			const WORD_BITS: usize = 64;
			/// Maximum value.
			pub const MAX: $name = $name([u64::max_value(); $n_words]);

			/// Convert from a decimal string.
			pub fn from_dec_str(value: &str) -> $crate::core_::result::Result<Self, $crate::FromDecStrErr> {
				if !value.bytes().all(|b| b >= 48 && b <= 57) {
					return Err($crate::FromDecStrErr::InvalidCharacter)
				}

				let mut res = Self::default();
				for b in value.bytes().map(|b| b - 48) {
					let (r, overflow) = res.overflowing_mul_u64(10);
					if overflow > 0 {
						return Err($crate::FromDecStrErr::InvalidLength);
					}
					let (r, overflow) = r.overflowing_add(b.into());
					if overflow {
						return Err($crate::FromDecStrErr::InvalidLength);
					}
					res = r;
				}
				Ok(res)
			}

			/// Conversion to u32
			#[inline]
			pub fn low_u32(&self) -> u32 {
				let &$name(ref arr) = self;
				arr[0] as u32
			}

			/// Low word (u64)
			#[inline]
			pub fn low_u64(&self) -> u64 {
				let &$name(ref arr) = self;
				arr[0]
			}

			/// Conversion to u32 with overflow checking
			///
			/// # Panics
			///
			/// Panics if the number is larger than 2^32.
			#[inline]
			pub fn as_u32(&self) -> u32 {
				let &$name(ref arr) = self;
				if !self.fits_word() ||  arr[0] > u32::max_value() as u64 {
					panic!("Integer overflow when casting to u32")
				}
				self.as_u64() as u32
			}

			/// Conversion to u64 with overflow checking
			///
			/// # Panics
			///
			/// Panics if the number is larger than u64::max_value().
			#[inline]
			pub fn as_u64(&self) -> u64 {
				let &$name(ref arr) = self;
				if !self.fits_word() {
					panic!("Integer overflow when casting to u64")
				}
				arr[0]
			}

			/// Conversion to usize with overflow checking
			///
			/// # Panics
			///
			/// Panics if the number is larger than usize::max_value().
			#[inline]
			pub fn as_usize(&self) -> usize {
				let &$name(ref arr) = self;
				if !self.fits_word() || arr[0] > usize::max_value() as u64 {
					panic!("Integer overflow when casting to usize")
				}
				arr[0] as usize
			}

			/// Whether this is zero.
			#[inline]
			pub fn is_zero(&self) -> bool {
				let &$name(ref arr) = self;
				for i in 0..$n_words { if arr[i] != 0 { return false; } }
				return true;
			}

			// Whether this fits u64.
			#[inline]
			fn fits_word(&self) -> bool {
				let &$name(ref arr) = self;
				for i in 1..$n_words { if arr[i] != 0 { return false; } }
				return true;
			}


			/// Return the least number of bits needed to represent the number
			#[inline]
			pub fn bits(&self) -> usize {
				let &$name(ref arr) = self;
				for i in 1..$n_words {
					if arr[$n_words - i] > 0 { return (0x40 * ($n_words - i + 1)) - arr[$n_words - i].leading_zeros() as usize; }
				}
				0x40 - arr[0].leading_zeros() as usize
			}

			/// Return if specific bit is set.
			///
			/// # Panics
			///
			/// Panics if `index` exceeds the bit width of the number.
			#[inline]
			pub fn bit(&self, index: usize) -> bool {
				let &$name(ref arr) = self;
				arr[index / 64] & (1 << (index % 64)) != 0
			}

			/// Returns the number of leading zeros in the binary representation of self.
			pub fn leading_zeros(&self) -> u32 {
				let mut r = 0;
				for i in 0..$n_words {
					let w = self.0[$n_words - i - 1];
					if w == 0 {
						r += 64;
					} else {
						r += w.leading_zeros();
						break;
					}
				}
				r
			}

			/// Returns the number of leading zeros in the binary representation of self.
			pub fn trailing_zeros(&self) -> u32 {
				let mut r = 0;
				for i in 0..$n_words {
					let w = self.0[i];
					if w == 0 {
						r += 64;
					} else {
						r += w.trailing_zeros();
						break;
					}
				}
				r
			}

			/// Return specific byte.
			///
			/// # Panics
			///
			/// Panics if `index` exceeds the byte width of the number.
			#[inline]
			pub fn byte(&self, index: usize) -> u8 {
				let &$name(ref arr) = self;
				(arr[index / 8] >> (((index % 8)) * 8)) as u8
			}

			/// Write to the slice in big-endian format.
			#[inline]
			pub fn to_big_endian(&self, bytes: &mut [u8]) {
				use $crate::byteorder::{ByteOrder, BigEndian};
				debug_assert!($n_words * 8 == bytes.len());
				for i in 0..$n_words {
					BigEndian::write_u64(&mut bytes[8 * i..], self.0[$n_words - i - 1]);
				}
			}

			/// Write to the slice in little-endian format.
			#[inline]
			pub fn to_little_endian(&self, bytes: &mut [u8]) {
				use $crate::byteorder::{ByteOrder, LittleEndian};
				debug_assert!($n_words * 8 == bytes.len());
				for i in 0..$n_words {
					LittleEndian::write_u64(&mut bytes[8 * i..], self.0[i]);
				}
			}


			/// Create `10**n` as this type.
			///
			/// # Panics
			///
			/// Panics if the result overflows the type.
			#[inline]
			pub fn exp10(n: usize) -> Self {
				match n {
					0 => Self::from(1u64),
					_ => Self::exp10(n - 1) * 10u32
				}
			}

			/// Zero (additive identity) of this type.
			#[inline]
			pub fn zero() -> Self {
				From::from(0u64)
			}

			/// One (multiplicative identity) of this type.
			#[inline]
			pub fn one() -> Self {
				From::from(1u64)
			}

			/// The maximum value which can be inhabited by this type.
			#[inline]
			pub fn max_value() -> Self {
				let mut result = [0; $n_words];
				for i in 0..$n_words {
					result[i] = u64::max_value();
				}
				$name(result)
			}

			fn full_shl(self, shift: u32) -> [u64; $n_words + 1] {
				debug_assert!(shift < Self::WORD_BITS as u32);
				let mut u = [064; $n_words + 1];
				let u_lo = self.0[0] << shift;
				let u_hi = self >> (Self::WORD_BITS as u32 - shift);
				u[0] = u_lo;
				u[1..].copy_from_slice(&u_hi.0[..]);
				u
			}

			fn full_shr(u: [u64; $n_words + 1], shift: u32) -> Self {
				debug_assert!(shift < Self::WORD_BITS as u32);
				let mut res = Self::zero();
				for i in 0..$n_words {
					res.0[i] = u[i] >> shift;
				}
				// carry
				if shift > 0 {
					for i in 1..=$n_words {
						res.0[i - 1] |= u[i] << (Self::WORD_BITS as u32 - shift);
					}
				}
				res
			}

			fn full_mul_u64(self, by: u64) -> [u64; $n_words + 1] {
				let (prod, carry) = self.overflowing_mul_u64(by);
				let mut res = [0u64; $n_words + 1];
				res[..$n_words].copy_from_slice(&prod.0[..]);
				res[$n_words] = carry;
				res
			}

			fn div_mod_small(mut self, other: u64) -> (Self, Self) {
				let mut rem = 0u64;
				self.0.iter_mut().rev().for_each(|d| {
					let (q, r) = Self::div_mod_word(rem, *d, other);
					*d = q;
					rem = r;
				});
				(self, rem.into())
			}

			// See Knuth, TAOCP, Volume 2, section 4.3.1, Algorithm D.
			fn div_mod_knuth(self, mut v: Self, n: usize, m: usize) -> (Self, Self) {
				debug_assert!(self.bits() >= v.bits() && !v.fits_word());
				debug_assert!(n + m <= $n_words);
				// D1.
				// Make sure 64th bit in v's highest word is set.
				// If we shift both self and v, it won't affect the quotient
				// and the remainder will only need to be shifted back.
				let shift = v.0[n - 1].leading_zeros();
				v <<= shift;
				// u will store the remainder (shifted)
				let mut u = self.full_shl(shift);

				// quotient
				let mut q = Self::zero();
				let v_n_1 = v.0[n - 1];
				let v_n_2 = v.0[n - 2];

				// D2. D7.
				// iterate from m downto 0
				for j in (0..=m).rev() {
					let u_jn = u[j + n];

					// D3.
					// q_hat is our guess for the j-th quotient digit
					// q_hat = min(b - 1, (u_{j+n} * b + u_{j+n-1}) / v_{n-1})
					// b = 1 << WORD_BITS
					// Theorem B: q_hat >= q_j >= q_hat - 2
					let mut q_hat = if u_jn < v_n_1 {
						let (mut q_hat, mut r_hat) = Self::div_mod_word(u_jn, u[j + n - 1], v_n_1);
						// this loop takes at most 2 iterations
						loop {
							// check if q_hat * v_{n-2} > b * r_hat + u_{j+n-2}
							let (hi, lo) = Self::split_u128(u128::from(q_hat) * u128::from(v_n_2));
							if (hi, lo) <= (r_hat, u[j + n - 2]) {
								break;
							}
							// then iterate till it doesn't hold
							q_hat -= 1;
							let (new_r_hat, overflow) = r_hat.overflowing_add(v_n_1);
							r_hat = new_r_hat;
							// if r_hat overflowed, we're done
							if overflow {
								break;
							}
						}
						q_hat
					} else {
						// here q_hat >= q_j >= q_hat - 1
						u64::max_value()
					};

					// ex. 20:
					// since q_hat * v_{n-2} <= b * r_hat + u_{j+n-2},
					// either q_hat == q_j, or q_hat == q_j + 1

					// D4.
					// let's assume optimistically q_hat == q_j
					// subtract (q_hat * v) from u[j..]
					let q_hat_v = v.full_mul_u64(q_hat);
					// u[j..] -= q_hat_v;
					let c = Self::sub_slice(&mut u[j..], &q_hat_v[..n + 1]);

					// D6.
					// actually, q_hat == q_j + 1 and u[j..] has overflowed
					// highly unlikely ~ (1 / 2^63)
					if c {
						q_hat -= 1;
						// add v to u[j..]
						let c = Self::add_slice(&mut u[j..], &v.0[..n]);
						u[j + n] = u[j + n].wrapping_add(u64::from(c));
					}

					// D5.
					q.0[j] = q_hat;
				}

				// D8.
				let remainder = Self::full_shr(u, shift);

				(q, remainder)
			}

			// Returns the least number of words needed to represent the nonzero number
			fn words(bits: usize) -> usize {
				debug_assert!(bits > 0);
				1 + (bits - 1) / Self::WORD_BITS
			}

			/// Returns a pair `(self / other, self % other)`.
			///
			/// # Panics
			///
			/// Panics if `other` is zero.
			pub fn div_mod(mut self, mut other: Self) -> (Self, Self) {
				use $crate::core_::cmp::Ordering;

				let my_bits = self.bits();
				let your_bits = other.bits();

				assert!(your_bits != 0, "division by zero");

				// Early return in case we are dividing by a larger number than us
				if my_bits < your_bits {
					return (Self::zero(), self);
				}

				if your_bits <= Self::WORD_BITS {
					return self.div_mod_small(other.low_u64());
				}

				let (n, m) = {
					let my_words = Self::words(my_bits);
					let your_words = Self::words(your_bits);
					(your_words, my_words - your_words)
				};

				self.div_mod_knuth(other, n, m)
			}

			/// Fast exponentation by squaring
			/// https://en.wikipedia.org/wiki/Exponentiation_by_squaring
			///
			/// # Panics
			///
			/// Panics if the result overflows the type.
			pub fn pow(self, expon: Self) -> Self {
				if expon.is_zero() {
					return Self::one()
				}
				let is_even = |x : &Self| x.low_u64() & 1 == 0;

				let u_one = Self::one();
				let mut y = u_one;
				let mut n = expon;
				let mut x = self;
				while n > u_one {
					if is_even(&n) {
						x = x * x;
						n = n >> 1usize;
					} else {
						y = x * y;
						x = x * x;
						// to reduce odd number by 1 we should just clear the last bit
						n.0[$n_words-1] = n.0[$n_words-1] & ((!0u64)>>1);
						n = n >> 1usize;
					}
				}
				x * y
			}

			/// Fast exponentation by squaring. Returns result and overflow flag.
			pub fn overflowing_pow(self, expon: Self) -> (Self, bool) {
				if expon.is_zero() { return (Self::one(), false) }

				let is_even = |x : &Self| x.low_u64() & 1 == 0;

				let u_one = Self::one();
				let mut y = u_one;
				let mut n = expon;
				let mut x = self;
				let mut overflow = false;

				while n > u_one {
					if is_even(&n) {
						x = overflowing!(x.overflowing_mul(x), overflow);
						n = n >> 1usize;
					} else {
						y = overflowing!(x.overflowing_mul(y), overflow);
						x = overflowing!(x.overflowing_mul(x), overflow);
						n = (n - u_one) >> 1usize;
					}
				}
				let res = overflowing!(x.overflowing_mul(y), overflow);
				(res, overflow)
			}

			/// Add with overflow.
			#[inline(always)]
			pub fn overflowing_add(self, other: $name) -> ($name, bool) {
				uint_overflowing_binop!(
					$name,
					$n_words,
					self,
					other,
					u64::overflowing_add
				)
			}

			/// Addition which saturates at the maximum value (Self::max_value()).
			pub fn saturating_add(self, other: $name) -> $name {
				match self.overflowing_add(other) {
					(_, true) => $name::max_value(),
					(val, false) => val,
				}
			}

			/// Checked addition. Returns `None` if overflow occurred.
			pub fn checked_add(self, other: $name) -> Option<$name> {
				match self.overflowing_add(other) {
					(_, true) => None,
					(val, _) => Some(val),
				}
			}

			/// Subtraction which underflows and returns a flag if it does.
			#[inline(always)]
			pub fn overflowing_sub(self, other: $name) -> ($name, bool) {
				uint_overflowing_binop!(
					$name,
					$n_words,
					self,
					other,
					u64::overflowing_sub
				)
			}

			/// Subtraction which saturates at zero.
			pub fn saturating_sub(self, other: $name) -> $name {
				match self.overflowing_sub(other) {
					(_, true) => $name::zero(),
					(val, false) => val,
				}
			}

			/// Checked subtraction. Returns `None` if overflow occurred.
			pub fn checked_sub(self, other: $name) -> Option<$name> {
				match self.overflowing_sub(other) {
					(_, true) => None,
					(val, _) => Some(val),
				}
			}

			/// Multiply with overflow, returning a flag if it does.
			#[inline(always)]
			pub fn overflowing_mul(self, other: $name) -> ($name, bool) {
				uint_overflowing_mul!($name, $n_words, self, other)
			}

			/// Multiplication which saturates at the maximum value..
			pub fn saturating_mul(self, other: $name) -> $name {
				match self.overflowing_mul(other) {
					(_, true) => $name::max_value(),
					(val, false) => val,
				}
			}

			/// Checked multiplication. Returns `None` if overflow occurred.
			pub fn checked_mul(self, other: $name) -> Option<$name> {
				match self.overflowing_mul(other) {
					(_, true) => None,
					(val, _) => Some(val),
				}
			}

			/// Checked division. Returns `None` if `other == 0`.
			pub fn checked_div(self, other: $name) -> Option<$name> {
				if other.is_zero() {
					None
				} else {
					Some(self / other)
				}
			}

			/// Checked modulus. Returns `None` if `other == 0`.
			pub fn checked_rem(self, other: $name) -> Option<$name> {
				if other.is_zero() {
					None
				} else {
					Some(self % other)
				}
			}

			/// Negation with overflow.
			pub fn overflowing_neg(self) -> ($name, bool) {
				if self.is_zero() {
					(self, false)
				} else {
					(!self, true)
				}
			}

			/// Checked negation. Returns `None` unless `self == 0`.
			pub fn checked_neg(self) -> Option<$name> {
				match self.overflowing_neg() {
					(_, true) => None,
					(zero, false) => Some(zero),
				}
			}

			#[inline(always)]
			fn div_mod_word(hi: u64, lo: u64, y: u64) -> (u64, u64) {
				debug_assert!(hi < y);
				// NOTE: this is slow (__udivti3)
				// let x = (u128::from(hi) << 64) + u128::from(lo);
				// let d = u128::from(d);
				// ((x / d) as u64, (x % d) as u64)
				// TODO: look at https://gmplib.org/~tege/division-paper.pdf
				const TWO32: u64 = 1 << 32;
				let s = y.leading_zeros();
				let y = y << s;
				let (yn1, yn0) = Self::split(y);
				let un32 = (hi << s) | lo.checked_shr(64 - s).unwrap_or(0);
				let un10 = lo << s;
				let (un1, un0) = Self::split(un10);
				let mut q1 = un32 / yn1;
				let mut rhat = un32 - q1 * yn1;

				while q1 >= TWO32 || q1 * yn0 > TWO32 * rhat + un1 {
					q1 -= 1;
					rhat += yn1;
					if rhat >= TWO32 {
						break;
					}
				}

				let un21 = un32.wrapping_mul(TWO32).wrapping_add(un1).wrapping_sub(q1.wrapping_mul(y));
				let mut q0 = un21 / yn1;
				rhat = un21.wrapping_sub(q0.wrapping_mul(yn1));

				while q0 >= TWO32 || q0 * yn0 > TWO32 * rhat + un0 {
					q0 -= 1;
					rhat += yn1;
					if rhat >= TWO32 {
						break;
					}
				}

				let rem = un21.wrapping_mul(TWO32).wrapping_add(un0).wrapping_sub(y.wrapping_mul(q0));
				(q1 * TWO32 + q0, rem >> s)
			}

			#[inline(always)]
			fn add_slice(a: &mut [u64], b: &[u64]) -> bool {
				Self::binop_slice(a, b, u64::overflowing_add)
			}

			#[inline(always)]
			fn sub_slice(a: &mut [u64], b: &[u64]) -> bool {
				Self::binop_slice(a, b, u64::overflowing_sub)
			}

			#[inline(always)]
			fn binop_slice(a: &mut [u64], b: &[u64], binop: impl Fn(u64, u64) -> (u64, bool) + Copy) -> bool {
				let mut c = false;
				a.iter_mut().zip(b.iter()).for_each(|(x, y)| {
					let (res, carry) = Self::binop_carry(*x, *y, c, binop);
					*x = res;
					c = carry;
				});
				c
			}

			#[inline(always)]
			fn binop_carry(a: u64, b: u64, c: bool, binop: impl Fn(u64, u64) -> (u64, bool)) -> (u64, bool) {
				let (res1, overflow1) = b.overflowing_add(u64::from(c));
				let (res2, overflow2) = binop(a, res1);
				(res2, overflow1 || overflow2)
			}

			#[inline(always)]
			fn mul_u64(a: u64, b: u64, carry: u64) -> (u64, u64) {
				let (hi, lo) = Self::split_u128(u128::from(a) * u128::from(b) + u128::from(carry));
				(lo, hi)
			}

			#[inline(always)]
			fn split(a: u64) -> (u64, u64) {
				(a >> 32, a & 0xFFFF_FFFF)
			}

			#[inline(always)]
			fn split_u128(a: u128) -> (u64, u64) {
				((a >> 64) as _, (a & 0xFFFFFFFFFFFFFFFF) as _)
			}


			/// Overflowing multiplication by u64.
			/// Returns the result and carry.
			fn overflowing_mul_u64(mut self, other: u64) -> (Self, u64) {
				let mut carry = 0u64;

				for d in self.0.iter_mut() {
					let (res, c) = Self::mul_u64(*d, other, carry);
					*d = res;
					carry = c;
				}

				(self, carry)
			}

			/// Converts from big endian representation bytes in memory.
			pub fn from_big_endian(slice: &[u8]) -> Self {
				assert!($n_words * 8 >= slice.len());

				let mut ret = [0; $n_words];
				unsafe {
					let ret_u8: &mut [u8; $n_words * 8] = $crate::core_::mem::transmute(&mut ret);
					let mut ret_ptr = ret_u8.as_mut_ptr();
					let mut slice_ptr = slice.as_ptr().offset(slice.len() as isize - 1);
					for _ in 0..slice.len() {
						*ret_ptr = *slice_ptr;
						ret_ptr = ret_ptr.offset(1);
						slice_ptr = slice_ptr.offset(-1);
					}
				}

				$name(ret)
			}

			/// Converts from little endian representation bytes in memory.
			pub fn from_little_endian(slice: &[u8]) -> Self {
				assert!($n_words * 8 >= slice.len());

				let mut ret = [0; $n_words];
				unsafe {
					let ret_u8: &mut [u8; $n_words * 8] = $crate::core_::mem::transmute(&mut ret);
					ret_u8[0..slice.len()].copy_from_slice(&slice);
				}

				$name(ret)
			}
		}

		impl $crate::core_::convert::From<$name> for [u8; $n_words * 8] {
			fn from(number: $name) -> Self {
				let mut arr = [0u8; $n_words * 8];
				number.to_big_endian(&mut arr);
				arr
			}
		}

		impl $crate::core_::convert::From<[u8; $n_words * 8]> for $name {
			fn from(bytes: [u8; $n_words * 8]) -> Self {
				bytes[..].as_ref().into()
			}
		}

		impl<'a> $crate::core_::convert::From<&'a [u8; $n_words * 8]> for $name {
			fn from(bytes: &[u8; $n_words * 8]) -> Self {
				bytes[..].into()
			}
		}

		impl $crate::core_::default::Default for $name {
			fn default() -> Self {
				$name::zero()
			}
		}

		impl $crate::core_::convert::From<u64> for $name {
			fn from(value: u64) -> $name {
				let mut ret = [0; $n_words];
				ret[0] = value;
				$name(ret)
			}
		}

		impl_map_from!($name, u8, u64);
		impl_map_from!($name, u16, u64);
		impl_map_from!($name, u32, u64);
		impl_map_from!($name, usize, u64);

		impl $crate::core_::convert::From<i64> for $name {
			fn from(value: i64) -> $name {
				match value >= 0 {
					true => From::from(value as u64),
					false => { panic!("Unsigned integer can't be created from negative value"); }
				}
			}
		}

		impl_map_from!($name, i8, i64);
		impl_map_from!($name, i16, i64);
		impl_map_from!($name, i32, i64);
		impl_map_from!($name, isize, i64);

		// Converts from big endian representation.
		impl<'a> $crate::core_::convert::From<&'a [u8]> for $name {
			fn from(bytes: &[u8]) -> $name {
				Self::from_big_endian(bytes)
			}
		}

		impl_try_from_for_primitive!($name, u8);
		impl_try_from_for_primitive!($name, u16);
		impl_try_from_for_primitive!($name, u32);
		impl_try_from_for_primitive!($name, usize);
		impl_try_from_for_primitive!($name, u64);
		impl_try_from_for_primitive!($name, i8);
		impl_try_from_for_primitive!($name, i16);
		impl_try_from_for_primitive!($name, i32);
		impl_try_from_for_primitive!($name, isize);
		impl_try_from_for_primitive!($name, i64);

		impl<T> $crate::core_::ops::Add<T> for $name where T: Into<$name> {
			type Output = $name;

			fn add(self, other: T) -> $name {
				let (result, overflow) = self.overflowing_add(other.into());
				panic_on_overflow!(overflow);
				result
			}
		}

		impl<'a, T> $crate::core_::ops::Add<T> for &'a $name where T: Into<$name> {
			type Output = $name;

			fn add(self, other: T) -> $name {
				*self + other
			}
		}

		impl $crate::core_::ops::AddAssign<$name> for $name {
			fn add_assign(&mut self, other: $name) {
				let (result, overflow) = self.overflowing_add(other);
				panic_on_overflow!(overflow);
				*self = result
			}
		}

		impl<T> $crate::core_::ops::Sub<T> for $name where T: Into<$name> {
			type Output = $name;

			#[inline]
			fn sub(self, other: T) -> $name {
				let (result, overflow) = self.overflowing_sub(other.into());
				panic_on_overflow!(overflow);
				result
			}
		}

		impl<'a, T> $crate::core_::ops::Sub<T> for &'a $name where T: Into<$name> {
			type Output = $name;

			fn sub(self, other: T) -> $name {
				*self - other
			}
		}

		impl $crate::core_::ops::SubAssign<$name> for $name {
			fn sub_assign(&mut self, other: $name) {
				let (result, overflow) = self.overflowing_sub(other);
				panic_on_overflow!(overflow);
				*self = result
			}
		}

		// all other impls
		impl_mul_from!($name, $name);
		impl_mul_for_primitive!($name, u8);
		impl_mul_for_primitive!($name, u16);
		impl_mul_for_primitive!($name, u32);
		impl_mul_for_primitive!($name, u64);
		impl_mul_for_primitive!($name, usize);
		impl_mul_for_primitive!($name, i8);
		impl_mul_for_primitive!($name, i16);
		impl_mul_for_primitive!($name, i32);
		impl_mul_for_primitive!($name, i64);
		impl_mul_for_primitive!($name, isize);

		impl<T> $crate::core_::ops::Div<T> for $name where T: Into<$name> {
			type Output = $name;

			fn div(self, other: T) -> $name {
				let other: Self = other.into();
				self.div_mod(other).0
			}
		}

		impl<'a, T> $crate::core_::ops::Div<T> for &'a $name where T: Into<$name> {
			type Output = $name;

			fn div(self, other: T) -> $name {
				*self / other
			}
		}

		impl<T> $crate::core_::ops::DivAssign<T> for $name where T: Into<$name> {
			fn div_assign(&mut self, other: T) {
				*self = *self / other.into();
			}
		}

		impl<T> $crate::core_::ops::Rem<T> for $name where T: Into<$name> + Copy {
			type Output = $name;

			fn rem(self, other: T) -> $name {
				let mut sub_copy = self;
				sub_copy %= other;
				sub_copy
			}
		}

		impl<'a, T> $crate::core_::ops::Rem<T> for &'a $name where T: Into<$name>  + Copy {
			type Output = $name;

			fn rem(self, other: T) -> $name {
				*self % other
			}
		}

		impl<T> $crate::core_::ops::RemAssign<T> for $name where T: Into<$name> + Copy {
			fn rem_assign(&mut self, other: T) {
				let other: Self = other.into();
				let rem = self.div_mod(other).1;
				*self = rem;
			}
		}

		impl $crate::core_::ops::BitAnd<$name> for $name {
			type Output = $name;

			#[inline]
			fn bitand(self, other: $name) -> $name {
				let $name(ref arr1) = self;
				let $name(ref arr2) = other;
				let mut ret = [0u64; $n_words];
				for i in 0..$n_words {
					ret[i] = arr1[i] & arr2[i];
				}
				$name(ret)
			}
		}

		impl $crate::core_::ops::BitXor<$name> for $name {
			type Output = $name;

			#[inline]
			fn bitxor(self, other: $name) -> $name {
				let $name(ref arr1) = self;
				let $name(ref arr2) = other;
				let mut ret = [0u64; $n_words];
				for i in 0..$n_words {
					ret[i] = arr1[i] ^ arr2[i];
				}
				$name(ret)
			}
		}

		impl $crate::core_::ops::BitOr<$name> for $name {
			type Output = $name;

			#[inline]
			fn bitor(self, other: $name) -> $name {
				let $name(ref arr1) = self;
				let $name(ref arr2) = other;
				let mut ret = [0u64; $n_words];
				for i in 0..$n_words {
					ret[i] = arr1[i] | arr2[i];
				}
				$name(ret)
			}
		}

		impl $crate::core_::ops::Not for $name {
			type Output = $name;

			#[inline]
			fn not(self) -> $name {
				let $name(ref arr) = self;
				let mut ret = [0u64; $n_words];
				for i in 0..$n_words {
					ret[i] = !arr[i];
				}
				$name(ret)
			}
		}

		impl<T> $crate::core_::ops::Shl<T> for $name where T: Into<$name> {
			type Output = $name;

			fn shl(self, shift: T) -> $name {
				let shift = shift.into().as_usize();
				let $name(ref original) = self;
				let mut ret = [0u64; $n_words];
				let word_shift = shift / 64;
				let bit_shift = shift % 64;

				// shift
				for i in word_shift..$n_words {
					ret[i] = original[i - word_shift] << bit_shift;
				}
				// carry
				if bit_shift > 0 {
					for i in word_shift+1..$n_words {
						ret[i] += original[i - 1 - word_shift] >> (64 - bit_shift);
					}
				}
				$name(ret)
			}
		}

		impl<'a, T> $crate::core_::ops::Shl<T> for &'a $name where T: Into<$name> {
			type Output = $name;
			fn shl(self, shift: T) -> $name {
				*self << shift
			}
		}

		impl<T> $crate::core_::ops::ShlAssign<T> for $name where T: Into<$name> {
			fn shl_assign(&mut self, shift: T) {
				*self = *self << shift;
			}
		}

		impl<T> $crate::core_::ops::Shr<T> for $name where T: Into<$name> {
			type Output = $name;

			fn shr(self, shift: T) -> $name {
				let shift = shift.into().as_usize();
				let $name(ref original) = self;
				let mut ret = [0u64; $n_words];
				let word_shift = shift / 64;
				let bit_shift = shift % 64;

				// shift
				for i in word_shift..$n_words {
					ret[i - word_shift] = original[i] >> bit_shift;
				}

				// Carry
				if bit_shift > 0 {
					for i in word_shift+1..$n_words {
						ret[i - word_shift - 1] += original[i] << (64 - bit_shift);
					}
				}

				$name(ret)
			}
		}

		impl<'a, T> $crate::core_::ops::Shr<T> for &'a $name where T: Into<$name> {
			type Output = $name;
			fn shr(self, shift: T) -> $name {
				*self >> shift
			}
		}

		impl<T> $crate::core_::ops::ShrAssign<T> for $name where T: Into<$name> {
			fn shr_assign(&mut self, shift: T) {
				*self = *self >> shift;
			}
		}

		impl $crate::core_::cmp::Ord for $name {
			fn cmp(&self, other: &$name) -> $crate::core_::cmp::Ordering {
				let &$name(ref me) = self;
				let &$name(ref you) = other;
				let mut i = $n_words;
				while i > 0 {
					i -= 1;
					if me[i] < you[i] { return $crate::core_::cmp::Ordering::Less; }
					if me[i] > you[i] { return $crate::core_::cmp::Ordering::Greater; }
				}
				$crate::core_::cmp::Ordering::Equal
			}
		}

		impl $crate::core_::cmp::PartialOrd for $name {
			fn partial_cmp(&self, other: &$name) -> Option<$crate::core_::cmp::Ordering> {
				Some(self.cmp(other))
			}
		}

		impl $crate::core_::fmt::Debug for $name {
			fn fmt(&self, f: &mut $crate::core_::fmt::Formatter) -> $crate::core_::fmt::Result {
				$crate::core_::fmt::Display::fmt(self, f)
			}
		}

		impl $crate::core_::fmt::Display for $name {
			fn fmt(&self, f: &mut $crate::core_::fmt::Formatter) -> $crate::core_::fmt::Result {
				if self.is_zero() {
					return $crate::core_::write!(f, "0");
				}

				let mut buf = [0_u8; $n_words*20];
				let mut i = buf.len() - 1;
				let mut current = *self;
				let ten = $name::from(10);

				loop {
					let digit = (current % ten).low_u64() as u8;
					buf[i] = digit + b'0';
					current = current / ten;
					if current.is_zero() {
						break;
					}
					i -= 1;
				}

				// sequence of `'0'..'9'` chars is guaranteed to be a valid UTF8 string
				let s = unsafe {
					$crate::core_::str::from_utf8_unchecked(&buf[i..])
				};
				f.write_str(s)
			}
		}

		impl $crate::core_::fmt::LowerHex for $name {
			fn fmt(&self, f: &mut $crate::core_::fmt::Formatter) -> $crate::core_::fmt::Result {
				let &$name(ref data) = self;
				if f.alternate() {
					$crate::core_::write!(f, "0x")?;
				}
				// special case.
				if self.is_zero() {
					return $crate::core_::write!(f, "0");
				}

				let mut latch = false;
				for ch in data.iter().rev() {
					for x in 0..16 {
						let nibble = (ch & (15u64 << ((15 - x) * 4) as u64)) >> (((15 - x) * 4) as u64);
						if !latch {
							latch = nibble != 0;
						}

						if latch {
							$crate::core_::write!(f, "{:x}", nibble)?;
						}
					}
				}
				Ok(())
			}
		}

		impl_std_for_uint!($name, $n_words);
		// `$n_words * 8` because macro expects bytes and
		// uints use 64 bit (8 byte) words
		impl_quickcheck_arbitrary_for_uint!($name, ($n_words * 8));
	}
}

#[cfg(feature = "std")]
#[macro_export]
#[doc(hidden)]
macro_rules! impl_std_for_uint {
	($name: ident, $n_words: tt) => {
		impl $crate::core_::str::FromStr for $name {
			type Err = $crate::rustc_hex::FromHexError;

			fn from_str(value: &str) -> $crate::core_::result::Result<$name, Self::Err> {
				use $crate::rustc_hex::FromHex;
				let bytes: Vec<u8> = match value.len() % 2 == 0 {
					true => value.from_hex()?,
					false => ("0".to_owned() + value).from_hex()?,
				};

				let bytes_ref: &[u8] = &bytes;
				Ok(From::from(bytes_ref))
			}
		}

		impl $crate::core_::convert::From<&'static str> for $name {
			fn from(s: &'static str) -> Self {
				s.parse().unwrap()
			}
		}
	}
}

#[cfg(not(feature = "std"))]
#[macro_export]
#[doc(hidden)]
macro_rules! impl_std_for_uint {
	($name: ident, $n_words: tt) => {}
}

<<<<<<< HEAD
#[cfg(feature="quickcheck")]
=======
#[cfg(feature = "heapsize")]
#[macro_export]
#[doc(hidden)]
macro_rules! impl_heapsize_for_uint {
	($name: ident) => {
		impl $crate::heapsize::HeapSizeOf for $name {
			fn heap_size_of_children(&self) -> usize {
				0
			}
		}
	}
}

#[cfg(not(feature = "heapsize"))]
#[macro_export]
#[doc(hidden)]
macro_rules! impl_heapsize_for_uint {
	($name: ident) => {}
}

#[cfg(feature = "quickcheck")]
>>>>>>> c72aacea
#[macro_export]
#[doc(hidden)]
macro_rules! impl_quickcheck_arbitrary_for_uint {
	($uint: ty, $n_bytes: tt) => {
		impl $crate::quickcheck::Arbitrary for $uint {
			fn arbitrary<G: $crate::quickcheck::Gen>(g: &mut G) -> Self {
				let mut res = [0u8; $n_bytes];

				let p = g.next_f64();
				// make it more likely to generate smaller numbers that
				// don't use up the full $n_bytes
				let range =
					// 10% chance to generate number that uses up to $n_bytes
					if p < 0.1 {
						$n_bytes
					// 10% chance to generate number that uses up to $n_bytes / 2
					} else if p < 0.2 {
						$n_bytes / 2
					// 80% chance to generate number that uses up to $n_bytes / 5
					} else {
						$n_bytes / 5
					};

				let size = g.gen_range(0, range);
				g.fill_bytes(&mut res[..size]);

				res.as_ref().into()
			}
		}
	}
}

#[cfg(not(feature = "quickcheck"))]
#[macro_export]
#[doc(hidden)]
macro_rules! impl_quickcheck_arbitrary_for_uint {
	($uint: ty, $n_bytes: tt) => {}
}<|MERGE_RESOLUTION|>--- conflicted
+++ resolved
@@ -1566,31 +1566,7 @@
 	($name: ident, $n_words: tt) => {}
 }
 
-<<<<<<< HEAD
-#[cfg(feature="quickcheck")]
-=======
-#[cfg(feature = "heapsize")]
-#[macro_export]
-#[doc(hidden)]
-macro_rules! impl_heapsize_for_uint {
-	($name: ident) => {
-		impl $crate::heapsize::HeapSizeOf for $name {
-			fn heap_size_of_children(&self) -> usize {
-				0
-			}
-		}
-	}
-}
-
-#[cfg(not(feature = "heapsize"))]
-#[macro_export]
-#[doc(hidden)]
-macro_rules! impl_heapsize_for_uint {
-	($name: ident) => {}
-}
-
 #[cfg(feature = "quickcheck")]
->>>>>>> c72aacea
 #[macro_export]
 #[doc(hidden)]
 macro_rules! impl_quickcheck_arbitrary_for_uint {
