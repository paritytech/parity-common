// Copyright 2015-2017 Parity Technologies
//
// Licensed under the Apache License, Version 2.0 <LICENSE-APACHE or
// http://www.apache.org/licenses/LICENSE-2.0> or the MIT license
// <LICENSE-MIT or http://opensource.org/licenses/MIT>, at your
// option. This file may not be copied, modified, or distributed
// except according to those terms.

// Code derived from original work by Andrew Poelstra <apoelstra@wpsoftware.net>

// Rust Bitcoin Library
// Written in 2014 by
//	   Andrew Poelstra <apoelstra@wpsoftware.net>
//
// To the extent possible under law, the author(s) have dedicated all
// copyright and related and neighboring rights to this software to
// the public domain worldwide. This software is distributed without
// any warranty.
//
// You should have received a copy of the CC0 Public Domain Dedication
// along with this software.
// If not, see <http://creativecommons.org/publicdomain/zero/1.0/>.
//

//! Big unsigned integer types.
//!
//! Implementation of a various large-but-fixed sized unsigned integer types.
//! The functions here are designed to be fast. There are optional `x86_64`
//! implementations for even more speed, hidden behind the `x64_arithmetic`
//! feature flag.

/// Conversion from decimal string error
#[derive(Debug, PartialEq)]
pub enum FromDecStrErr {
	/// Char not from range 0-9
	InvalidCharacter,
	/// Value does not fit into type
	InvalidLength,
}

#[macro_export]
#[doc(hidden)]
macro_rules! impl_map_from {
	($thing:ident, $from:ty, $to:ty) => {
		impl From<$from> for $thing {
			fn from(value: $from) -> $thing {
				From::from(value as $to)
			}
		}
	}
}

#[macro_export]
#[doc(hidden)]
<<<<<<< HEAD
macro_rules! impl_try_from_for_primitive {
	($from:ident, $to:ty) => {
		impl $crate::core_::convert::TryFrom<$from> for $to {
			type Error = &'static str;

			#[inline]
			fn try_from(u: $from) -> Result<$to, &'static str> {
				let $from(arr) = u;
				if !u.fits_word() || arr[0] > <$to>::max_value() as u64 {
					Err("integer overflow when casting")
				} else {
					Ok(arr[0] as $to)
				}
			}
		}
	}
}

#[macro_export]
#[doc(hidden)]
macro_rules! uint_overflowing_add {
	($name:ident, $n_words: tt, $self_expr: expr, $other: expr) => ({
		uint_overflowing_add_reg!($name, $n_words, $self_expr, $other)
	})
}

#[macro_export]
#[doc(hidden)]
macro_rules! uint_overflowing_add_reg {
	($name:ident, $n_words: tt, $self_expr: expr, $other: expr) => ({
		uint_overflowing_binop!(
			$name,
			$n_words,
			$self_expr,
			$other,
			u64::overflowing_add
		)
	})
}

#[macro_export]
#[doc(hidden)]
macro_rules! uint_overflowing_sub {
	($name:ident, $n_words: tt, $self_expr: expr, $other: expr) => ({
		uint_overflowing_sub_reg!($name, $n_words, $self_expr, $other)
	})
}

#[macro_export]
#[doc(hidden)]
=======
>>>>>>> e2082507
macro_rules! uint_overflowing_binop {
	($name:ident, $n_words: tt, $self_expr: expr, $other: expr, $fn:expr) => ({
		let $name(ref me) = $self_expr;
		let $name(ref you) = $other;

		let mut ret = unsafe { $crate::core_::mem::uninitialized() };
		let ret_ptr = &mut ret as *mut [u64; $n_words] as *mut u64;
		let mut carry = 0u64;

		unroll! {
			for i in 0..$n_words {
				use $crate::core_::ptr;

				if carry != 0 {
					let (res1, overflow1) = ($fn)(me[i], you[i]);
					let (res2, overflow2) = ($fn)(res1, carry);

					unsafe {
						ptr::write(
							ret_ptr.offset(i as _),
							res2
						);
					}
					carry = (overflow1 as u8 + overflow2 as u8) as u64;
				} else {
					let (res, overflow) = ($fn)(me[i], you[i]);

					unsafe {
						ptr::write(
							ret_ptr.offset(i as _),
							res
						);
					}

					carry = overflow as u64;
				}
			}
		}

		($name(ret), carry > 0)
	})
}

#[macro_export]
#[doc(hidden)]
macro_rules! uint_full_mul_reg {
	($name:ident, 8, $self_expr:expr, $other:expr) => {
		uint_full_mul_reg!($name, 8, $self_expr, $other, |a, b| a != 0 || b != 0);
	};
	($name:ident, $n_words:tt, $self_expr:expr, $other:expr) => {
		uint_full_mul_reg!($name, $n_words, $self_expr, $other, |_, _| true);
	};
	($name:ident, $n_words:tt, $self_expr:expr, $other:expr, $check:expr) => ({{
		#![allow(unused_assignments)]

		let $name(ref me) = $self_expr;
		let $name(ref you) = $other;
		let mut ret = [0u64; $n_words * 2];

		unroll! {
			for i in 0..$n_words {
				let mut carry = 0u64;
				let b = you[i];

				unroll! {
					for j in 0..$n_words {
						if $check(me[j], carry) {
							let a = me[j];

							let (hi, low) = Self::split_u128(a as u128 * b as u128);

							let overflow = {
								let existing_low = &mut ret[i + j];
								let (low, o) = low.overflowing_add(*existing_low);
								*existing_low = low;
								o
							};

							carry = {
								let existing_hi = &mut ret[i + j + 1];
								let hi = hi + overflow as u64;
								let (hi, o0) = hi.overflowing_add(carry);
								let (hi, o1) = hi.overflowing_add(*existing_hi);
								*existing_hi = hi;

								(o0 | o1) as u64
							}
						}
					}
				}
			}
		}

		ret
	}});
}

#[macro_export]
#[doc(hidden)]
macro_rules! uint_overflowing_mul {
	($name:ident, $n_words: tt, $self_expr: expr, $other: expr) => ({
		let ret: [u64; $n_words * 2] = uint_full_mul_reg!($name, $n_words, $self_expr, $other);

		// The safety of this is enforced by the compiler
		let ret: [[u64; $n_words]; 2] = unsafe { $crate::core_::mem::transmute(ret) };

		// The compiler WILL NOT inline this if you remove this annotation.
		#[inline(always)]
		fn any_nonzero(arr: &[u64; $n_words]) -> bool {
			unroll! {
				for i in 0..$n_words {
					if arr[i] != 0 {
						return true;
					}
				}
			}

			false
		}

		($name(ret[0]), any_nonzero(&ret[1]))
	})
}

#[macro_export]
#[doc(hidden)]
macro_rules! overflowing {
	($op: expr, $overflow: expr) => (
		{
			let (overflow_x, overflow_overflow) = $op;
			$overflow |= overflow_overflow;
			overflow_x
		}
	);
	($op: expr) => (
		{
			let (overflow_x, _overflow_overflow) = $op;
			overflow_x
		}
	);
}

#[macro_export]
#[doc(hidden)]
macro_rules! panic_on_overflow {
	($name: expr) => {
		if $name {
			panic!("arithmetic operation overflow")
		}
	}
}

#[macro_export]
#[doc(hidden)]
macro_rules! impl_mul_from {
	($name: ty, $other: ident) => {
		impl $crate::core_::ops::Mul<$other> for $name {
			type Output = $name;

			fn mul(self, other: $other) -> $name {
				let bignum: $name = other.into();
				let (result, overflow) = self.overflowing_mul(bignum);
				panic_on_overflow!(overflow);
				result
			}
		}

		impl<'a> $crate::core_::ops::Mul<&'a $other> for $name {
			type Output = $name;

			fn mul(self, other: &'a $other) -> $name {
				let bignum: $name = (*other).into();
				let (result, overflow) = self.overflowing_mul(bignum);
				panic_on_overflow!(overflow);
				result
			}
		}

		impl<'a> $crate::core_::ops::Mul<&'a $other> for &'a $name {
			type Output = $name;

			fn mul(self, other: &'a $other) -> $name {
				let bignum: $name = (*other).into();
				let (result, overflow) = self.overflowing_mul(bignum);
				panic_on_overflow!(overflow);
				result
			}
		}

		impl<'a> $crate::core_::ops::Mul<$other> for &'a $name {
			type Output = $name;

			fn mul(self, other: $other) -> $name {
				let bignum: $name = other.into();
				let (result, overflow) = self.overflowing_mul(bignum);
				panic_on_overflow!(overflow);
				result
			}
		}

		impl $crate::core_::ops::MulAssign<$other> for $name {
			fn mul_assign(&mut self, other: $other) {
				let result = *self * other;
				*self = result
			}
		}
	}
}

#[macro_export]
#[doc(hidden)]
macro_rules! impl_mul_for_primitive {
	($name: ty, $other: ident) => {
		impl $crate::core_::ops::Mul<$other> for $name {
			type Output = $name;

			fn mul(self, other: $other) -> $name {
				let (result, carry) = self.overflowing_mul_u64(other as u64);
				panic_on_overflow!(carry > 0);
				result
			}
		}

		impl<'a> $crate::core_::ops::Mul<&'a $other> for $name {
			type Output = $name;

			fn mul(self, other: &'a $other) -> $name {
				let (result, carry) = self.overflowing_mul_u64(*other as u64);
				panic_on_overflow!(carry > 0);
				result
			}
		}

		impl<'a> $crate::core_::ops::Mul<&'a $other> for &'a $name {
			type Output = $name;

			fn mul(self, other: &'a $other) -> $name {
				let (result, carry) = self.overflowing_mul_u64(*other as u64);
				panic_on_overflow!(carry > 0);
				result
			}
		}

		impl<'a> $crate::core_::ops::Mul<$other> for &'a $name {
			type Output = $name;

			fn mul(self, other: $other) -> $name {
				let (result, carry) = self.overflowing_mul_u64(other as u64);
				panic_on_overflow!(carry > 0);
				result
			}
		}

		impl $crate::core_::ops::MulAssign<$other> for $name {
			fn mul_assign(&mut self, other: $other) {
				let result = *self * (other as u64);
				*self = result
			}
		}
	}
}

#[macro_export]
macro_rules! construct_uint {
	( $(#[$attr:meta])* $visibility:vis struct $name:ident (1); ) => {
		construct_uint!{ @construct $(#[$attr])* $visibility struct $name (1); }
	};

	( $(#[$attr:meta])* $visibility:vis struct $name:ident ( $n_words:tt ); ) => {
			construct_uint! { @construct $(#[$attr])* $visibility struct $name ($n_words); }

			impl $crate::core_::convert::From<u128> for $name {
				fn from(value: u128) -> $name {
					let mut ret = [0; $n_words];
					ret[0] = value as u64;
					ret[1] = (value >> 64) as u64;
					$name(ret)
				}
			}

			impl $crate::core_::convert::From<i128> for $name {
				fn from(value: i128) -> $name {
					match value >= 0 {
						true => From::from(value as u128),
						false => { panic!("Unsigned integer can't be created from negative value"); }
					}
				}
			}

			impl $name {
				/// Low 2 words (u128)
				#[inline]
				pub fn low_u128(&self) -> u128 {
					let &$name(ref arr) = self;
					((arr[1] as u128) << 64) + arr[0] as u128
				}

				/// Conversion to u128 with overflow checking
				///
				/// # Panics
				///
				/// Panics if the number is larger than 2^128.
				#[inline]
				pub fn as_u128(&self) -> u128 {
					let &$name(ref arr) = self;
					for i in 2..$n_words {
						if arr[i] != 0 {
							panic!("Integer overflow when casting to u128")
						}

					}
					self.low_u128()
				}
			}

			impl $crate::core_::convert::TryFrom<$name> for u128 {
				type Error = &'static str;

				#[inline]
				fn try_from(u: $name) -> Result<u128, &'static str> {
					let $name(arr) = u;
					for i in 2..$n_words {
						if arr[i] != 0 {
							return Err("integer overflow when casting")
						}
					}
					Ok(((arr[1] as u128) << 64) + arr[0] as u128)
				}
			}
	};
	( @construct $(#[$attr:meta])* $visibility:vis struct $name:ident ( $n_words:tt ); ) => {
		/// Little-endian large integer type
		#[repr(C)]
		$(#[$attr])*
		#[derive(Copy, Clone, Eq, PartialEq, Hash)]
		$visibility struct $name (pub [u64; $n_words]);

		impl AsRef<$name> for $name {
			fn as_ref(&self) -> &$name {
				&self
			}
		}

		impl<'a> From<&'a $name> for $name {
			fn from(x: &'a $name) -> $name {
				*x
			}
		}

		impl $name {
			const WORD_BITS: usize = 64;
			/// Maximum value.
			pub const MAX: $name = $name([u64::max_value(); $n_words]);

			/// Convert from a decimal string.
			pub fn from_dec_str(value: &str) -> Result<Self, $crate::FromDecStrErr> {
				if !value.bytes().all(|b| b >= 48 && b <= 57) {
					return Err($crate::FromDecStrErr::InvalidCharacter)
				}

				let mut res = Self::default();
				for b in value.bytes().map(|b| b - 48) {
					let (r, overflow) = res.overflowing_mul_u64(10);
					if overflow > 0 {
						return Err($crate::FromDecStrErr::InvalidLength);
					}
					let (r, overflow) = r.overflowing_add(b.into());
					if overflow {
						return Err($crate::FromDecStrErr::InvalidLength);
					}
					res = r;
				}
				Ok(res)
			}

			/// Conversion to u32
			#[inline]
			pub fn low_u32(&self) -> u32 {
				let &$name(ref arr) = self;
				arr[0] as u32
			}

			/// Low word (u64)
			#[inline]
			pub fn low_u64(&self) -> u64 {
				let &$name(ref arr) = self;
				arr[0]
			}

			/// Conversion to u32 with overflow checking
			///
			/// # Panics
			///
			/// Panics if the number is larger than 2^32.
			#[inline]
			pub fn as_u32(&self) -> u32 {
				let &$name(ref arr) = self;
				if !self.fits_word() ||  arr[0] > u32::max_value() as u64 {
					panic!("Integer overflow when casting to u32")
				}
				self.as_u64() as u32
			}

			/// Conversion to u64 with overflow checking
			///
			/// # Panics
			///
			/// Panics if the number is larger than u64::max_value().
			#[inline]
			pub fn as_u64(&self) -> u64 {
				let &$name(ref arr) = self;
				if !self.fits_word() {
					panic!("Integer overflow when casting to u64")
				}
				arr[0]
			}

			/// Conversion to usize with overflow checking
			///
			/// # Panics
			///
			/// Panics if the number is larger than usize::max_value().
			#[inline]
			pub fn as_usize(&self) -> usize {
				let &$name(ref arr) = self;
				if !self.fits_word() || arr[0] > usize::max_value() as u64 {
					panic!("Integer overflow when casting to usize")
				}
				arr[0] as usize
			}

			/// Whether this is zero.
			#[inline]
			pub fn is_zero(&self) -> bool {
				let &$name(ref arr) = self;
				for i in 0..$n_words { if arr[i] != 0 { return false; } }
				return true;
			}

			// Whether this fits u64.
			#[inline]
			fn fits_word(&self) -> bool {
				let &$name(ref arr) = self;
				for i in 1..$n_words { if arr[i] != 0 { return false; } }
				return true;
			}


			/// Return the least number of bits needed to represent the number
			#[inline]
			pub fn bits(&self) -> usize {
				let &$name(ref arr) = self;
				for i in 1..$n_words {
					if arr[$n_words - i] > 0 { return (0x40 * ($n_words - i + 1)) - arr[$n_words - i].leading_zeros() as usize; }
				}
				0x40 - arr[0].leading_zeros() as usize
			}

			/// Return if specific bit is set.
			///
			/// # Panics
			///
			/// Panics if `index` exceeds the bit width of the number.
			#[inline]
			pub fn bit(&self, index: usize) -> bool {
				let &$name(ref arr) = self;
				arr[index / 64] & (1 << (index % 64)) != 0
			}

			/// Returns the number of leading zeros in the binary representation of self.
			pub fn leading_zeros(&self) -> u32 {
				let mut r = 0;
				for i in 0..$n_words {
					let w = self.0[$n_words - i - 1];
					if w == 0 {
						r += 64;
					} else {
						r += w.leading_zeros();
						break;
					}
				}
				r
			}

			/// Returns the number of leading zeros in the binary representation of self.
			pub fn trailing_zeros(&self) -> u32 {
				let mut r = 0;
				for i in 0..$n_words {
					let w = self.0[i];
					if w == 0 {
						r += 64;
					} else {
						r += w.trailing_zeros();
						break;
					}
				}
				r
			}

			/// Return specific byte.
			///
			/// # Panics
			///
			/// Panics if `index` exceeds the byte width of the number.
			#[inline]
			pub fn byte(&self, index: usize) -> u8 {
				let &$name(ref arr) = self;
				(arr[index / 8] >> (((index % 8)) * 8)) as u8
			}

			/// Write to the slice in big-endian format.
			#[inline]
			pub fn to_big_endian(&self, bytes: &mut [u8]) {
				use $crate::byteorder::{ByteOrder, BigEndian};
				debug_assert!($n_words * 8 == bytes.len());
				for i in 0..$n_words {
					BigEndian::write_u64(&mut bytes[8 * i..], self.0[$n_words - i - 1]);
				}
			}

			/// Write to the slice in little-endian format.
			#[inline]
			pub fn to_little_endian(&self, bytes: &mut [u8]) {
				use $crate::byteorder::{ByteOrder, LittleEndian};
				debug_assert!($n_words * 8 == bytes.len());
				for i in 0..$n_words {
					LittleEndian::write_u64(&mut bytes[8 * i..], self.0[i]);
				}
			}


			/// Create `10**n` as this type.
			///
			/// # Panics
			///
			/// Panics if the result overflows the type.
			#[inline]
			pub fn exp10(n: usize) -> Self {
				match n {
					0 => Self::from(1u64),
					_ => Self::exp10(n - 1) * 10u32
				}
			}

			/// Zero (additive identity) of this type.
			#[inline]
			pub fn zero() -> Self {
				From::from(0u64)
			}

			/// One (multiplicative identity) of this type.
			#[inline]
			pub fn one() -> Self {
				From::from(1u64)
			}

			/// The maximum value which can be inhabited by this type.
			#[inline]
			pub fn max_value() -> Self {
				let mut result = [0; $n_words];
				for i in 0..$n_words {
					result[i] = u64::max_value();
				}
				$name(result)
			}

			fn full_shl(self, shift: u32) -> [u64; $n_words + 1] {
				debug_assert!(shift < Self::WORD_BITS as u32);
				let mut u = [064; $n_words + 1];
				let u_lo = self.0[0] << shift;
				let u_hi = self >> (Self::WORD_BITS as u32 - shift);
				u[0] = u_lo;
				u[1..].copy_from_slice(&u_hi.0[..]);
				u
			}

			fn full_shr(u: [u64; $n_words + 1], shift: u32) -> Self {
				debug_assert!(shift < Self::WORD_BITS as u32);
				let mut res = Self::zero();
				for i in 0..$n_words {
					res.0[i] = u[i] >> shift;
				}
				// carry
				if shift > 0 {
					for i in 1..=$n_words {
						res.0[i - 1] |= u[i] << (Self::WORD_BITS as u32 - shift);
					}
				}
				res
			}

			fn full_mul_u64(self, by: u64) -> [u64; $n_words + 1] {
				let (prod, carry) = self.overflowing_mul_u64(by);
				let mut res = [0u64; $n_words + 1];
				res[..$n_words].copy_from_slice(&prod.0[..]);
				res[$n_words] = carry;
				res
			}

			fn div_mod_small(mut self, other: u64) -> (Self, Self) {
				let mut rem = 0u64;
				self.0.iter_mut().rev().for_each(|d| {
					let (q, r) = Self::div_mod_word(rem, *d, other);
					*d = q;
					rem = r;
				});
				(self, rem.into())
			}

			// See Knuth, TAOCP, Volume 2, section 4.3.1, Algorithm D.
			fn div_mod_knuth(self, mut v: Self, n: usize, m: usize) -> (Self, Self) {
				debug_assert!(self.bits() >= v.bits() && !v.fits_word());
				debug_assert!(n + m <= $n_words);
				// D1.
				// Make sure 64th bit in v's highest word is set.
				// If we shift both self and v, it won't affect the quotient
				// and the remainder will only need to be shifted back.
				let shift = v.0[n - 1].leading_zeros();
				v <<= shift;
				// u will store the remainder (shifted)
				let mut u = self.full_shl(shift);

				// quotient
				let mut q = Self::zero();
				let v_n_1 = v.0[n - 1];
				let v_n_2 = v.0[n - 2];

				// D2. D7.
				// iterate from m downto 0
				for j in (0..=m).rev() {
					let u_jn = u[j + n];

					// D3.
					// q_hat is our guess for the j-th quotient digit
					// q_hat = min(b - 1, (u_{j+n} * b + u_{j+n-1}) / v_{n-1})
					// b = 1 << WORD_BITS
					// Theorem B: q_hat >= q_j >= q_hat - 2
					let mut q_hat = if u_jn < v_n_1 {
						let (mut q_hat, mut r_hat) = Self::div_mod_word(u_jn, u[j + n - 1], v_n_1);
						// this loop takes at most 2 iterations
						loop {
							// check if q_hat * v_{n-2} > b * r_hat + u_{j+n-2}
							let (hi, lo) = Self::split_u128(u128::from(q_hat) * u128::from(v_n_2));
							if (hi, lo) <= (r_hat, u[j + n - 2]) {
								break;
							}
							// then iterate till it doesn't hold
							q_hat -= 1;
							let (new_r_hat, overflow) = r_hat.overflowing_add(v_n_1);
							r_hat = new_r_hat;
							// if r_hat overflowed, we're done
							if overflow {
								break;
							}
						}
						q_hat
					} else {
						// here q_hat >= q_j >= q_hat - 1
						u64::max_value()
					};

					// ex. 20:
					// since q_hat * v_{n-2} <= b * r_hat + u_{j+n-2},
					// either q_hat == q_j, or q_hat == q_j + 1

					// D4.
					// let's assume optimistically q_hat == q_j
					// subtract (q_hat * v) from u[j..]
					let q_hat_v = v.full_mul_u64(q_hat);
					// u[j..] -= q_hat_v;
					let c = Self::sub_slice(&mut u[j..], &q_hat_v[..n + 1]);

					// D6.
					// actually, q_hat == q_j + 1 and u[j..] has overflowed
					// highly unlikely ~ (1 / 2^63)
					if c {
						q_hat -= 1;
						// add v to u[j..]
						let c = Self::add_slice(&mut u[j..], &v.0[..n]);
						u[j + n] = u[j + n].wrapping_add(u64::from(c));
					}

					// D5.
					q.0[j] = q_hat;
				}

				// D8.
				let remainder = Self::full_shr(u, shift);

				(q, remainder)
			}

			// Returns the least number of words needed to represent the nonzero number
			fn words(bits: usize) -> usize {
				debug_assert!(bits > 0);
				1 + (bits - 1) / Self::WORD_BITS
			}

			/// Returns a pair `(self / other, self % other)`.
			///
			/// # Panics
			///
			/// Panics if `other` is zero.
			pub fn div_mod(mut self, mut other: Self) -> (Self, Self) {
				use $crate::core_::cmp::Ordering;

				let my_bits = self.bits();
				let your_bits = other.bits();

				assert!(your_bits != 0, "division by zero");

				// Early return in case we are dividing by a larger number than us
				if my_bits < your_bits {
					return (Self::zero(), self);
				}

				if your_bits <= Self::WORD_BITS {
					return self.div_mod_small(other.low_u64());
				}

				let (n, m) = {
					let my_words = Self::words(my_bits);
					let your_words = Self::words(your_bits);
					(your_words, my_words - your_words)
				};

				self.div_mod_knuth(other, n, m)
			}

			/// Fast exponentation by squaring
			/// https://en.wikipedia.org/wiki/Exponentiation_by_squaring
			///
			/// # Panics
			///
			/// Panics if the result overflows the type.
			pub fn pow(self, expon: Self) -> Self {
				if expon.is_zero() {
					return Self::one()
				}
				let is_even = |x : &Self| x.low_u64() & 1 == 0;

				let u_one = Self::one();
				let mut y = u_one;
				let mut n = expon;
				let mut x = self;
				while n > u_one {
					if is_even(&n) {
						x = x * x;
						n = n >> 1usize;
					} else {
						y = x * y;
						x = x * x;
						// to reduce odd number by 1 we should just clear the last bit
						n.0[$n_words-1] = n.0[$n_words-1] & ((!0u64)>>1);
						n = n >> 1usize;
					}
				}
				x * y
			}

			/// Fast exponentation by squaring. Returns result and overflow flag.
			pub fn overflowing_pow(self, expon: Self) -> (Self, bool) {
				if expon.is_zero() { return (Self::one(), false) }

				let is_even = |x : &Self| x.low_u64() & 1 == 0;

				let u_one = Self::one();
				let mut y = u_one;
				let mut n = expon;
				let mut x = self;
				let mut overflow = false;

				while n > u_one {
					if is_even(&n) {
						x = overflowing!(x.overflowing_mul(x), overflow);
						n = n >> 1usize;
					} else {
						y = overflowing!(x.overflowing_mul(y), overflow);
						x = overflowing!(x.overflowing_mul(x), overflow);
						n = (n - u_one) >> 1usize;
					}
				}
				let res = overflowing!(x.overflowing_mul(y), overflow);
				(res, overflow)
			}

			/// Add with overflow.
			#[inline(always)]
			pub fn overflowing_add(self, other: $name) -> ($name, bool) {
				uint_overflowing_binop!(
					$name,
					$n_words,
					self,
					other,
					u64::overflowing_add
				)
			}

			/// Addition which saturates at the maximum value (Self::max_value()).
			pub fn saturating_add(self, other: $name) -> $name {
				match self.overflowing_add(other) {
					(_, true) => $name::max_value(),
					(val, false) => val,
				}
			}

			/// Checked addition. Returns `None` if overflow occurred.
			pub fn checked_add(self, other: $name) -> Option<$name> {
				match self.overflowing_add(other) {
					(_, true) => None,
					(val, _) => Some(val),
				}
			}

			/// Subtraction which underflows and returns a flag if it does.
			#[inline(always)]
			pub fn overflowing_sub(self, other: $name) -> ($name, bool) {
				uint_overflowing_binop!(
					$name,
					$n_words,
					self,
					other,
					u64::overflowing_sub
				)
			}

			/// Subtraction which saturates at zero.
			pub fn saturating_sub(self, other: $name) -> $name {
				match self.overflowing_sub(other) {
					(_, true) => $name::zero(),
					(val, false) => val,
				}
			}

			/// Checked subtraction. Returns `None` if overflow occurred.
			pub fn checked_sub(self, other: $name) -> Option<$name> {
				match self.overflowing_sub(other) {
					(_, true) => None,
					(val, _) => Some(val),
				}
			}

			/// Multiply with overflow, returning a flag if it does.
			#[inline(always)]
			pub fn overflowing_mul(self, other: $name) -> ($name, bool) {
				uint_overflowing_mul!($name, $n_words, self, other)
			}

			/// Multiplication which saturates at the maximum value..
			pub fn saturating_mul(self, other: $name) -> $name {
				match self.overflowing_mul(other) {
					(_, true) => $name::max_value(),
					(val, false) => val,
				}
			}

			/// Checked multiplication. Returns `None` if overflow occurred.
			pub fn checked_mul(self, other: $name) -> Option<$name> {
				match self.overflowing_mul(other) {
					(_, true) => None,
					(val, _) => Some(val),
				}
			}

			/// Checked division. Returns `None` if `other == 0`.
			pub fn checked_div(self, other: $name) -> Option<$name> {
				if other.is_zero() {
					None
				} else {
					Some(self / other)
				}
			}

			/// Checked modulus. Returns `None` if `other == 0`.
			pub fn checked_rem(self, other: $name) -> Option<$name> {
				if other.is_zero() {
					None
				} else {
					Some(self % other)
				}
			}

			/// Negation with overflow.
			pub fn overflowing_neg(self) -> ($name, bool) {
				if self.is_zero() {
					(self, false)
				} else {
					(!self, true)
				}
			}

			/// Checked negation. Returns `None` unless `self == 0`.
			pub fn checked_neg(self) -> Option<$name> {
				match self.overflowing_neg() {
					(_, true) => None,
					(zero, false) => Some(zero),
				}
			}

			#[inline(always)]
			fn div_mod_word(hi: u64, lo: u64, y: u64) -> (u64, u64) {
				debug_assert!(hi < y);
				// NOTE: this is slow (__udivti3)
				// let x = (u128::from(hi) << 64) + u128::from(lo);
				// let d = u128::from(d);
				// ((x / d) as u64, (x % d) as u64)
				// TODO: look at https://gmplib.org/~tege/division-paper.pdf
				const TWO32: u64 = 1 << 32;
				let s = y.leading_zeros();
				let y = y << s;
				let (yn1, yn0) = Self::split(y);
				let un32 = (hi << s) | lo.checked_shr(64 - s).unwrap_or(0);
				let un10 = lo << s;
				let (un1, un0) = Self::split(un10);
				let mut q1 = un32 / yn1;
				let mut rhat = un32 - q1 * yn1;

				while q1 >= TWO32 || q1 * yn0 > TWO32 * rhat + un1 {
					q1 -= 1;
					rhat += yn1;
					if rhat >= TWO32 {
						break;
					}
				}

				let un21 = un32.wrapping_mul(TWO32).wrapping_add(un1).wrapping_sub(q1.wrapping_mul(y));
				let mut q0 = un21 / yn1;
				rhat = un21.wrapping_sub(q0.wrapping_mul(yn1));

				while q0 >= TWO32 || q0 * yn0 > TWO32 * rhat + un0 {
					q0 -= 1;
					rhat += yn1;
					if rhat >= TWO32 {
						break;
					}
				}

				let rem = un21.wrapping_mul(TWO32).wrapping_add(un0).wrapping_sub(y.wrapping_mul(q0));
				(q1 * TWO32 + q0, rem >> s)
			}

			#[inline(always)]
			fn add_slice(a: &mut [u64], b: &[u64]) -> bool {
				Self::binop_slice(a, b, u64::overflowing_add)
			}

			#[inline(always)]
			fn sub_slice(a: &mut [u64], b: &[u64]) -> bool {
				Self::binop_slice(a, b, u64::overflowing_sub)
			}

			#[inline(always)]
			fn binop_slice(a: &mut [u64], b: &[u64], binop: impl Fn(u64, u64) -> (u64, bool) + Copy) -> bool {
				let mut c = false;
				a.iter_mut().zip(b.iter()).for_each(|(x, y)| {
					let (res, carry) = Self::binop_carry(*x, *y, c, binop);
					*x = res;
					c = carry;
				});
				c
			}

			#[inline(always)]
			fn binop_carry(a: u64, b: u64, c: bool, binop: impl Fn(u64, u64) -> (u64, bool)) -> (u64, bool) {
				let (res1, overflow1) = b.overflowing_add(u64::from(c));
				let (res2, overflow2) = binop(a, res1);
				(res2, overflow1 || overflow2)
			}

			#[inline(always)]
			fn mul_u64(a: u64, b: u64, carry: u64) -> (u64, u64) {
				let (hi, lo) = Self::split_u128(u128::from(a) * u128::from(b) + u128::from(carry));
				(lo, hi)
			}

			#[inline(always)]
			fn split(a: u64) -> (u64, u64) {
				(a >> 32, a & 0xFFFF_FFFF)
			}

			#[inline(always)]
			fn split_u128(a: u128) -> (u64, u64) {
				((a >> 64) as _, (a & 0xFFFFFFFFFFFFFFFF) as _)
			}


			/// Overflowing multiplication by u64.
			/// Returns the result and carry.
			fn overflowing_mul_u64(mut self, other: u64) -> (Self, u64) {
				let mut carry = 0u64;

				for d in self.0.iter_mut() {
					let (res, c) = Self::mul_u64(*d, other, carry);
					*d = res;
					carry = c;
				}

				(self, carry)
			}

			/// Converts from big endian representation bytes in memory.
			pub fn from_big_endian(slice: &[u8]) -> Self {
				assert!($n_words * 8 >= slice.len());

				let mut ret = [0; $n_words];
				unsafe {
					let ret_u8: &mut [u8; $n_words * 8] = $crate::core_::mem::transmute(&mut ret);
					let mut ret_ptr = ret_u8.as_mut_ptr();
					let mut slice_ptr = slice.as_ptr().offset(slice.len() as isize - 1);
					for _ in 0..slice.len() {
						*ret_ptr = *slice_ptr;
						ret_ptr = ret_ptr.offset(1);
						slice_ptr = slice_ptr.offset(-1);
					}
				}

				$name(ret)
			}

			/// Converts from little endian representation bytes in memory.
			pub fn from_little_endian(slice: &[u8]) -> Self {
				assert!($n_words * 8 >= slice.len());

				let mut ret = [0; $n_words];
				unsafe {
					let ret_u8: &mut [u8; $n_words * 8] = $crate::core_::mem::transmute(&mut ret);
					ret_u8[0..slice.len()].copy_from_slice(&slice);
				}

				$name(ret)
			}
		}

		impl $crate::core_::convert::From<$name> for [u8; $n_words * 8] {
			fn from(number: $name) -> Self {
				let mut arr = [0u8; $n_words * 8];
				number.to_big_endian(&mut arr);
				arr
			}
		}

		impl $crate::core_::convert::From<[u8; $n_words * 8]> for $name {
			fn from(bytes: [u8; $n_words * 8]) -> Self {
				bytes[..].as_ref().into()
			}
		}

		impl<'a> $crate::core_::convert::From<&'a [u8; $n_words * 8]> for $name {
			fn from(bytes: &[u8; $n_words * 8]) -> Self {
				bytes[..].into()
			}
		}

		impl $crate::core_::default::Default for $name {
			fn default() -> Self {
				$name::zero()
			}
		}

		impl $crate::core_::convert::From<u64> for $name {
			fn from(value: u64) -> $name {
				let mut ret = [0; $n_words];
				ret[0] = value;
				$name(ret)
			}
		}

		impl_map_from!($name, u8, u64);
		impl_map_from!($name, u16, u64);
		impl_map_from!($name, u32, u64);
		impl_map_from!($name, usize, u64);

		impl $crate::core_::convert::From<i64> for $name {
			fn from(value: i64) -> $name {
				match value >= 0 {
					true => From::from(value as u64),
					false => { panic!("Unsigned integer can't be created from negative value"); }
				}
			}
		}

		impl_map_from!($name, i8, i64);
		impl_map_from!($name, i16, i64);
		impl_map_from!($name, i32, i64);
		impl_map_from!($name, isize, i64);

		// Converts from big endian representation.
		impl<'a> $crate::core_::convert::From<&'a [u8]> for $name {
			fn from(bytes: &[u8]) -> $name {
				Self::from_big_endian(bytes)
			}
		}

		impl_try_from_for_primitive!($name, u8);
		impl_try_from_for_primitive!($name, u16);
		impl_try_from_for_primitive!($name, u32);
		impl_try_from_for_primitive!($name, usize);
		impl_try_from_for_primitive!($name, u64);

		impl<T> $crate::core_::ops::Add<T> for $name where T: Into<$name> {
			type Output = $name;

			fn add(self, other: T) -> $name {
				let (result, overflow) = self.overflowing_add(other.into());
				panic_on_overflow!(overflow);
				result
			}
		}

		impl<'a, T> $crate::core_::ops::Add<T> for &'a $name where T: Into<$name> {
			type Output = $name;

			fn add(self, other: T) -> $name {
				*self + other
			}
		}

		impl $crate::core_::ops::AddAssign<$name> for $name {
			fn add_assign(&mut self, other: $name) {
				let (result, overflow) = self.overflowing_add(other);
				panic_on_overflow!(overflow);
				*self = result
			}
		}

		impl<T> $crate::core_::ops::Sub<T> for $name where T: Into<$name> {
			type Output = $name;

			#[inline]
			fn sub(self, other: T) -> $name {
				let (result, overflow) = self.overflowing_sub(other.into());
				panic_on_overflow!(overflow);
				result
			}
		}

		impl<'a, T> $crate::core_::ops::Sub<T> for &'a $name where T: Into<$name> {
			type Output = $name;

			fn sub(self, other: T) -> $name {
				*self - other
			}
		}

		impl $crate::core_::ops::SubAssign<$name> for $name {
			fn sub_assign(&mut self, other: $name) {
				let (result, overflow) = self.overflowing_sub(other);
				panic_on_overflow!(overflow);
				*self = result
			}
		}

		// all other impls
		impl_mul_from!($name, $name);
		impl_mul_for_primitive!($name, u8);
		impl_mul_for_primitive!($name, u16);
		impl_mul_for_primitive!($name, u32);
		impl_mul_for_primitive!($name, u64);
		impl_mul_for_primitive!($name, usize);
		impl_mul_for_primitive!($name, i8);
		impl_mul_for_primitive!($name, i16);
		impl_mul_for_primitive!($name, i32);
		impl_mul_for_primitive!($name, i64);
		impl_mul_for_primitive!($name, isize);

		impl<T> $crate::core_::ops::Div<T> for $name where T: Into<$name> {
			type Output = $name;

			fn div(self, other: T) -> $name {
				let other: Self = other.into();
				self.div_mod(other).0
			}
		}

		impl<'a, T> $crate::core_::ops::Div<T> for &'a $name where T: Into<$name> {
			type Output = $name;

			fn div(self, other: T) -> $name {
				*self / other
			}
		}

		impl<T> $crate::core_::ops::DivAssign<T> for $name where T: Into<$name> {
			fn div_assign(&mut self, other: T) {
				*self = *self / other.into();
			}
		}

		impl<T> $crate::core_::ops::Rem<T> for $name where T: Into<$name> + Copy {
			type Output = $name;

			fn rem(self, other: T) -> $name {
				let mut sub_copy = self;
				sub_copy %= other;
				sub_copy
			}
		}

		impl<'a, T> $crate::core_::ops::Rem<T> for &'a $name where T: Into<$name>  + Copy {
			type Output = $name;

			fn rem(self, other: T) -> $name {
				*self % other
			}
		}

		impl<T> $crate::core_::ops::RemAssign<T> for $name where T: Into<$name> + Copy {
			fn rem_assign(&mut self, other: T) {
				let other: Self = other.into();
				let rem = self.div_mod(other).1;
				*self = rem;
			}
		}

		impl $crate::core_::ops::BitAnd<$name> for $name {
			type Output = $name;

			#[inline]
			fn bitand(self, other: $name) -> $name {
				let $name(ref arr1) = self;
				let $name(ref arr2) = other;
				let mut ret = [0u64; $n_words];
				for i in 0..$n_words {
					ret[i] = arr1[i] & arr2[i];
				}
				$name(ret)
			}
		}

		impl $crate::core_::ops::BitXor<$name> for $name {
			type Output = $name;

			#[inline]
			fn bitxor(self, other: $name) -> $name {
				let $name(ref arr1) = self;
				let $name(ref arr2) = other;
				let mut ret = [0u64; $n_words];
				for i in 0..$n_words {
					ret[i] = arr1[i] ^ arr2[i];
				}
				$name(ret)
			}
		}

		impl $crate::core_::ops::BitOr<$name> for $name {
			type Output = $name;

			#[inline]
			fn bitor(self, other: $name) -> $name {
				let $name(ref arr1) = self;
				let $name(ref arr2) = other;
				let mut ret = [0u64; $n_words];
				for i in 0..$n_words {
					ret[i] = arr1[i] | arr2[i];
				}
				$name(ret)
			}
		}

		impl $crate::core_::ops::Not for $name {
			type Output = $name;

			#[inline]
			fn not(self) -> $name {
				let $name(ref arr) = self;
				let mut ret = [0u64; $n_words];
				for i in 0..$n_words {
					ret[i] = !arr[i];
				}
				$name(ret)
			}
		}

		impl<T> $crate::core_::ops::Shl<T> for $name where T: Into<$name> {
			type Output = $name;

			fn shl(self, shift: T) -> $name {
				let shift = shift.into().as_usize();
				let $name(ref original) = self;
				let mut ret = [0u64; $n_words];
				let word_shift = shift / 64;
				let bit_shift = shift % 64;

				// shift
				for i in word_shift..$n_words {
					ret[i] = original[i - word_shift] << bit_shift;
				}
				// carry
				if bit_shift > 0 {
					for i in word_shift+1..$n_words {
						ret[i] += original[i - 1 - word_shift] >> (64 - bit_shift);
					}
				}
				$name(ret)
			}
		}

		impl<'a, T> $crate::core_::ops::Shl<T> for &'a $name where T: Into<$name> {
			type Output = $name;
			fn shl(self, shift: T) -> $name {
				*self << shift
			}
		}

		impl<T> $crate::core_::ops::ShlAssign<T> for $name where T: Into<$name> {
			fn shl_assign(&mut self, shift: T) {
				*self = *self << shift;
			}
		}

		impl<T> $crate::core_::ops::Shr<T> for $name where T: Into<$name> {
			type Output = $name;

			fn shr(self, shift: T) -> $name {
				let shift = shift.into().as_usize();
				let $name(ref original) = self;
				let mut ret = [0u64; $n_words];
				let word_shift = shift / 64;
				let bit_shift = shift % 64;

				// shift
				for i in word_shift..$n_words {
					ret[i - word_shift] = original[i] >> bit_shift;
				}

				// Carry
				if bit_shift > 0 {
					for i in word_shift+1..$n_words {
						ret[i - word_shift - 1] += original[i] << (64 - bit_shift);
					}
				}

				$name(ret)
			}
		}

		impl<'a, T> $crate::core_::ops::Shr<T> for &'a $name where T: Into<$name> {
			type Output = $name;
			fn shr(self, shift: T) -> $name {
				*self >> shift
			}
		}

		impl<T> $crate::core_::ops::ShrAssign<T> for $name where T: Into<$name> {
			fn shr_assign(&mut self, shift: T) {
				*self = *self >> shift;
			}
		}

		impl $crate::core_::cmp::Ord for $name {
			fn cmp(&self, other: &$name) -> $crate::core_::cmp::Ordering {
				let &$name(ref me) = self;
				let &$name(ref you) = other;
				let mut i = $n_words;
				while i > 0 {
					i -= 1;
					if me[i] < you[i] { return $crate::core_::cmp::Ordering::Less; }
					if me[i] > you[i] { return $crate::core_::cmp::Ordering::Greater; }
				}
				$crate::core_::cmp::Ordering::Equal
			}
		}

		impl $crate::core_::cmp::PartialOrd for $name {
			fn partial_cmp(&self, other: &$name) -> Option<$crate::core_::cmp::Ordering> {
				Some(self.cmp(other))
			}
		}

		impl $crate::core_::fmt::Debug for $name {
			fn fmt(&self, f: &mut $crate::core_::fmt::Formatter) -> $crate::core_::fmt::Result {
				$crate::core_::fmt::Display::fmt(self, f)
			}
		}

		impl $crate::core_::fmt::Display for $name {
			fn fmt(&self, f: &mut $crate::core_::fmt::Formatter) -> $crate::core_::fmt::Result {
				if self.is_zero() {
					return $crate::core_::write!(f, "0");
				}

				let mut buf = [0_u8; $n_words*20];
				let mut i = buf.len() - 1;
				let mut current = *self;
				let ten = $name::from(10);

				loop {
					let digit = (current % ten).low_u64() as u8;
					buf[i] = digit + b'0';
					current = current / ten;
					if current.is_zero() {
						break;
					}
					i -= 1;
				}

				// sequence of `'0'..'9'` chars is guaranteed to be a valid UTF8 string
				let s = unsafe {
					$crate::core_::str::from_utf8_unchecked(&buf[i..])
				};
				f.write_str(s)
			}
		}

		impl $crate::core_::fmt::LowerHex for $name {
			fn fmt(&self, f: &mut $crate::core_::fmt::Formatter) -> $crate::core_::fmt::Result {
				let &$name(ref data) = self;
				if f.alternate() {
					$crate::core_::write!(f, "0x")?;
				}
				// special case.
				if self.is_zero() {
					return $crate::core_::write!(f, "0");
				}

				let mut latch = false;
				for ch in data.iter().rev() {
					for x in 0..16 {
						let nibble = (ch & (15u64 << ((15 - x) * 4) as u64)) >> (((15 - x) * 4) as u64);
						if !latch {
							latch = nibble != 0;
						}

						if latch {
							$crate::core_::write!(f, "{:x}", nibble)?;
						}
					}
				}
				Ok(())
			}
		}

		impl_std_for_uint!($name, $n_words);
		impl_heapsize_for_uint!($name);
		// `$n_words * 8` because macro expects bytes and
		// uints use 64 bit (8 byte) words
		impl_quickcheck_arbitrary_for_uint!($name, ($n_words * 8));
	}
}

#[cfg(feature = "std")]
#[macro_export]
#[doc(hidden)]
macro_rules! impl_std_for_uint {
	($name: ident, $n_words: tt) => {
		impl $crate::core_::str::FromStr for $name {
			type Err = $crate::rustc_hex::FromHexError;

			fn from_str(value: &str) -> Result<$name, Self::Err> {
				use $crate::rustc_hex::FromHex;
				let bytes: Vec<u8> = match value.len() % 2 == 0 {
					true => value.from_hex()?,
					false => ("0".to_owned() + value).from_hex()?,
				};

				let bytes_ref: &[u8] = &bytes;
				Ok(From::from(bytes_ref))
			}
		}

		impl $crate::core_::convert::From<&'static str> for $name {
			fn from(s: &'static str) -> Self {
				s.parse().unwrap()
			}
		}
	}
}

#[cfg(not(feature = "std"))]
#[macro_export]
#[doc(hidden)]
macro_rules! impl_std_for_uint {
	($name: ident, $n_words: tt) => {}
}

#[cfg(feature = "heapsize")]
#[macro_export]
#[doc(hidden)]
macro_rules! impl_heapsize_for_uint {
	($name: ident) => {
		impl $crate::heapsize::HeapSizeOf for $name {
			fn heap_size_of_children(&self) -> usize {
				0
			}
		}
	}
}

#[cfg(not(feature = "heapsize"))]
#[macro_export]
#[doc(hidden)]
macro_rules! impl_heapsize_for_uint {
	($name: ident) => {}
}

#[cfg(feature = "quickcheck")]
#[macro_export]
#[doc(hidden)]
macro_rules! impl_quickcheck_arbitrary_for_uint {
	($uint: ty, $n_bytes: tt) => {
		impl $crate::quickcheck::Arbitrary for $uint {
			fn arbitrary<G: $crate::quickcheck::Gen>(g: &mut G) -> Self {
				let mut res = [0u8; $n_bytes];

				let p = g.next_f64();
				// make it more likely to generate smaller numbers that
				// don't use up the full $n_bytes
				let range =
					// 10% chance to generate number that uses up to $n_bytes
					if p < 0.1 {
						$n_bytes
					// 10% chance to generate number that uses up to $n_bytes / 2
					} else if p < 0.2 {
						$n_bytes / 2
					// 80% chance to generate number that uses up to $n_bytes / 5
					} else {
						$n_bytes / 5
					};

				let size = g.gen_range(0, range);
				g.fill_bytes(&mut res[..size]);

				res.as_ref().into()
			}
		}
	}
}

#[cfg(not(feature = "quickcheck"))]
#[macro_export]
#[doc(hidden)]
macro_rules! impl_quickcheck_arbitrary_for_uint {
	($uint: ty, $n_bytes: tt) => {}
}<|MERGE_RESOLUTION|>--- conflicted
+++ resolved
@@ -52,7 +52,6 @@
 
 #[macro_export]
 #[doc(hidden)]
-<<<<<<< HEAD
 macro_rules! impl_try_from_for_primitive {
 	($from:ident, $to:ty) => {
 		impl $crate::core_::convert::TryFrom<$from> for $to {
@@ -73,38 +72,6 @@
 
 #[macro_export]
 #[doc(hidden)]
-macro_rules! uint_overflowing_add {
-	($name:ident, $n_words: tt, $self_expr: expr, $other: expr) => ({
-		uint_overflowing_add_reg!($name, $n_words, $self_expr, $other)
-	})
-}
-
-#[macro_export]
-#[doc(hidden)]
-macro_rules! uint_overflowing_add_reg {
-	($name:ident, $n_words: tt, $self_expr: expr, $other: expr) => ({
-		uint_overflowing_binop!(
-			$name,
-			$n_words,
-			$self_expr,
-			$other,
-			u64::overflowing_add
-		)
-	})
-}
-
-#[macro_export]
-#[doc(hidden)]
-macro_rules! uint_overflowing_sub {
-	($name:ident, $n_words: tt, $self_expr: expr, $other: expr) => ({
-		uint_overflowing_sub_reg!($name, $n_words, $self_expr, $other)
-	})
-}
-
-#[macro_export]
-#[doc(hidden)]
-=======
->>>>>>> e2082507
 macro_rules! uint_overflowing_binop {
 	($name:ident, $n_words: tt, $self_expr: expr, $other: expr, $fn:expr) => ({
 		let $name(ref me) = $self_expr;
