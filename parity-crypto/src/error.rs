--- conflicted
+++ resolved
@@ -14,10 +14,7 @@
 // You should have received a copy of the GNU General Public License
 // along with Parity.  If not, see <http://www.gnu.org/licenses/>.
 
-<<<<<<< HEAD
 #[cfg(not(target_arch = "wasm32"))]
-=======
->>>>>>> 7a3d75d5
 use ring;
 use rscrypt;
 use block_modes;
@@ -76,11 +73,7 @@
 	}
 }
 
-<<<<<<< HEAD
 #[cfg(target_arch = "wasm32")]
-=======
-
->>>>>>> 7a3d75d5
 quick_error! {
 	#[derive(Debug)]
 	pub enum SymmError wraps PrivSymmErr {
@@ -93,7 +86,6 @@
 		}
 		KeyStream(e: aes_ctr::stream_cipher::LoopError) {
 			display("ctr key stream ended")
-<<<<<<< HEAD
 			from()
 		}
 		InvalidKeyLength(e: raes::block_cipher_trait::InvalidKeyLength) {
@@ -127,19 +119,6 @@
 			cause(e)
 			from()
 		}
-=======
-			from()
-		}
-		InvalidKeyLength(e: raes::block_cipher_trait::InvalidKeyLength) {
-			display("Error with RustCrypto key length : {}", e)
-			from()
-		}
-		Ring(e: ring::error::Unspecified) {
-			display("symmetric crypto error")
-			cause(e)
-			from()
-		}
->>>>>>> 7a3d75d5
 	}
 }
 
@@ -167,15 +146,6 @@
 impl From<raes::block_cipher_trait::InvalidKeyLength> for SymmError {
 	fn from(e: raes::block_cipher_trait::InvalidKeyLength) -> SymmError {
 		SymmError(PrivSymmErr::InvalidKeyLength(e))
-<<<<<<< HEAD
-=======
-	}
-}
-
-impl From<aes_ctr::stream_cipher::LoopError> for SymmError {
-	fn from(e: aes_ctr::stream_cipher::LoopError) -> SymmError {
-		SymmError(PrivSymmErr::KeyStream(e))
->>>>>>> 7a3d75d5
 	}
 }
 
@@ -183,5 +153,4 @@
 	fn from(e: aes_ctr::stream_cipher::LoopError) -> SymmError {
 		SymmError(PrivSymmErr::KeyStream(e))
 	}
-}
-
+}