// Copyright 2015-2018 Parity Technologies (UK) Ltd.
// This file is part of Parity.

// Parity is free software: you can redistribute it and/or modify
// it under the terms of the GNU General Public License as published by
// the Free Software Foundation, either version 3 of the License, or
// (at your option) any later version.

// Parity is distributed in the hope that it will be useful,
// but WITHOUT ANY WARRANTY; without even the implied warranty of
// MERCHANTABILITY or FITNESS FOR A PARTICULAR PURPOSE.  See the
// GNU General Public License for more details.

// You should have received a copy of the GNU General Public License
// along with Parity.  If not, see <http://www.gnu.org/licenses/>.

<<<<<<< HEAD
use block_modes::{ BlockMode, BlockModeIv };
=======
use block_modes::{BlockMode};
>>>>>>> eade515d
use block_modes::block_padding::Pkcs7;
use block_modes::block_padding::ZeroPadding;
use block_modes::{ Cbc, Ecb };
use raes::{ Aes128, Aes256 };
use aes_ctr::{ Aes128Ctr, Aes256Ctr };
use aes_ctr::stream_cipher::{ NewStreamCipher, SyncStreamCipher };
use error::SymmError;
use raes::block_cipher_trait::generic_array::GenericArray;


<<<<<<< HEAD
/// Reusable encoder/decoder for Ecb mode Aes256 with zero padding
=======
/// One time encoder/decoder for Ecb mode Aes256 with zero padding
>>>>>>> eade515d
pub struct AesEcb256(Ecb<Aes256, ZeroPadding>);

impl AesEcb256 {

	/// New encoder/decoder, no iv for ecb
	pub fn new(key: &[u8]) -> Result<Self, SymmError> {
<<<<<<< HEAD
		Ok(AesEcb256(Ecb::new_varkey(key)?))
=======
		Ok(AesEcb256(Ecb::new_var(key, &[])?))
>>>>>>> eade515d
	}

	/// Encrypt data in place without padding. The data length must be a multiple
	/// of the block size.
<<<<<<< HEAD
	pub fn encrypt(&mut self, content: &mut [u8]) -> Result<(), SymmError> {
		self.0.encrypt_nopad(content)?;
=======
	pub fn encrypt(self, content: &mut [u8]) -> Result<(), SymmError> {
        let len = content.len();
		self.0.encrypt(content, len)?;
>>>>>>> eade515d
		Ok(())
	}

	/// Decrypt data in place without padding. The data length must be a multiple
	/// of the block size.
<<<<<<< HEAD
	pub fn decrypt(&mut self, content: &mut [u8]) -> Result<(), SymmError> {
		self.0.decrypt_nopad(content)?;
=======
	pub fn decrypt(self, content: &mut [u8]) -> Result<(), SymmError> {
		self.0.decrypt(content)?;
>>>>>>> eade515d
		Ok(())
	}
}


/// Reusable encoder/decoder for Aes256 in Ctr mode and no padding
pub struct AesCtr256(Aes256Ctr);

impl AesCtr256 {

	/// New encoder/decoder
	pub fn new(key: &[u8], iv: &[u8]) -> Result<Self, SymmError> {
		Ok(AesCtr256(
			Aes256Ctr::new(GenericArray::from_slice(key), GenericArray::from_slice(iv))
		))
	}

	/// In place encrypt a content without padding, the content length must be a multiple 
	/// of the block size.
	pub fn encrypt(&mut self, content: &mut[u8]) -> Result<(), SymmError> {
		self.0.try_apply_keystream(content)?;
		Ok(())
	}

	/// In place decrypt a content without padding, the content length must be a multiple 
	/// of the block size.
	pub fn decrypt(&mut self, content: &mut[u8]) -> Result<(), SymmError> {
		self.0.try_apply_keystream(content)?;
		Ok(())
	}
}

/// Encrypt a message (CTR mode).
///
/// Key (`k`) length and initialisation vector (`iv`) length have to be 16 bytes each.
/// An error is returned if the input lengths are invalid.
/// If possible prefer `inplace_encrypt_128_ctr` to avoid a slice copy.
pub fn encrypt_128_ctr(k: &[u8], iv: &[u8], plain: &[u8], dest: &mut [u8]) -> Result<(), SymmError> {
	let mut encryptor = Aes128Ctr::new(
		GenericArray::from_slice(k),
		GenericArray::from_slice(iv),
	);
	&mut dest[..plain.len()].copy_from_slice(plain);
	encryptor.try_apply_keystream(dest)?;
	Ok(())

}

/// Encrypt a message (CTR mode).
///
/// Key (`k`) length and initialisation vector (`iv`) length have to be 16 bytes each.
/// An error is returned if the input lengths are invalid.
pub fn inplace_encrypt_128_ctr(k: &[u8], iv: &[u8], data: &mut [u8]) -> Result<(), SymmError> {
	let mut encryptor = Aes128Ctr::new(
		GenericArray::from_slice(k),
		GenericArray::from_slice(iv),
	);
	encryptor.try_apply_keystream(data)?;
	Ok(())

}

/// Decrypt a message (CTR mode).
///
/// Key (`k`) length and initialisation vector (`iv`) length have to be 16 bytes each.
/// An error is returned if the input lengths are invalid.
/// If possible prefer `inplace_decrypt_128_ctr` instead.
pub fn decrypt_128_ctr(k: &[u8], iv: &[u8], encrypted: &[u8], dest: &mut [u8]) -> Result<(), SymmError> {
	let mut encryptor = Aes128Ctr::new(
		GenericArray::from_slice(k),
		GenericArray::from_slice(iv),
	);

	&mut dest[..encrypted.len()].copy_from_slice(encrypted);
	encryptor.try_apply_keystream(dest)?;
	Ok(())
}

/// Decrypt a message (CTR mode).
///
/// Key (`k`) length and initialisation vector (`iv`) length have to be 16 bytes each.
/// An error is returned if the input lengths are invalid.
pub fn inplace_decrypt_128_ctr(k: &[u8], iv: &[u8], data: &mut [u8]) -> Result<(), SymmError> {
	let mut encryptor = Aes128Ctr::new(
		GenericArray::from_slice(k),
		GenericArray::from_slice(iv),
	);

	encryptor.try_apply_keystream(data)?;
	Ok(())
}


/// Decrypt a message (CBC mode).
///
/// Key (`k`) length and initialisation vector (`iv`) length have to be 16 bytes each.
/// An error is returned if the input lengths are invalid.
pub fn decrypt_128_cbc(k: &[u8], iv: &[u8], encrypted: &[u8], dest: &mut [u8]) -> Result<usize, SymmError> {
<<<<<<< HEAD
	let encryptor = Cbc::<Aes128, Pkcs7>::new_varkey(k, GenericArray::from_slice(iv))?;
	&mut dest[..encrypted.len()].copy_from_slice(encrypted);
	let unpad_length = {
		encryptor.decrypt_pad(&mut dest[..encrypted.len()])?.len()
=======
	let encryptor = Cbc::<Aes128, Pkcs7>::new_var(k, iv)?;
	&mut dest[..encrypted.len()].copy_from_slice(encrypted);
	let unpad_length = {
		encryptor.decrypt(&mut dest[..encrypted.len()])?.len()
>>>>>>> eade515d
	};
	Ok(unpad_length)
}


#[cfg(test)]
mod tests {

	use super::*;

	// only use for test could be expose in the future
	fn encrypt_128_cbc(k: &[u8], iv: &[u8], plain: &[u8], dest: &mut [u8]) -> Result<(), SymmError> {
<<<<<<< HEAD
		let encryptor = Cbc::<Aes128, Pkcs7>::new_varkey(k, GenericArray::from_slice(iv))?;
		&mut dest[..plain.len()].copy_from_slice(plain);
		encryptor.encrypt_pad(dest, plain.len())?;
=======
		let encryptor = Cbc::<Aes128, Pkcs7>::new_var(k, iv)?;
		&mut dest[..plain.len()].copy_from_slice(plain);
		encryptor.encrypt(dest, plain.len())?;
>>>>>>> eade515d
		Ok(())
	}

	#[test]
	pub fn test_aes_short() -> Result<(),SymmError> {
		let key = [97, 110, 121, 99, 111, 110, 116, 101, 110, 116, 116, 111, 114, 101, 97, 99, 104, 49, 50, 56, 98, 105, 116, 115, 105, 122, 101, 10];
		let salt = [109, 121, 115, 97, 108, 116, 115, 104, 111, 117, 108, 100, 102, 105, 108, 108, 115, 111, 109, 109, 101, 98, 121, 116, 101, 108, 101, 110, 103, 116, 104, 10];
		let content = [83, 111, 109, 101, 32, 99, 111, 110, 116, 101, 110, 116, 32, 116, 111, 32, 116, 101, 115, 116,
			32, 97, 101, 115, 44, 10, 110, 111, 116, 32, 116, 111, 32, 109, 117, 99, 104, 32, 44, 32, 111, 110, 108, 121,
			32, 118, 101, 114, 121, 32, 98, 97, 115, 105, 99, 32, 116, 101, 115, 116, 32, 116, 111, 32, 97, 118, 111, 105,
			100, 32, 111, 98, 118, 105, 111, 117, 115, 32, 114, 101, 103, 114, 101, 115, 115, 105, 111, 110, 32, 119, 104,
			101, 110, 32, 115, 119, 105, 116, 99, 104, 105, 110, 103, 32, 108, 105, 98, 115, 46, 10];
		let ctr_enc = [65, 55, 246, 75, 24, 117, 30, 233, 218, 139, 91, 251, 251, 179, 171, 69, 60, 244, 249, 44, 238, 60,
			10, 66, 71, 10, 199, 111, 54, 24, 124, 223, 153, 250, 159, 154, 164, 109, 232, 82, 20, 199, 182, 40, 174, 104, 64,
			203, 236, 94, 222, 184, 117, 54, 234, 189, 253, 122, 135, 121, 100, 44, 227, 241, 123, 120, 110, 188, 109, 148, 112,
			160, 131, 205, 116, 104, 232, 8, 22, 170, 80, 231, 155, 246, 255, 115, 101, 5, 234, 104, 220, 199, 192, 166, 181, 156,
			113, 255, 187, 51, 38, 128, 75, 29, 237, 178, 205, 98, 101, 110];
		let cbc_enc = [167, 248, 5, 90, 11, 140, 215, 138, 165, 125, 137, 76, 47, 243, 191, 48, 183, 247, 109, 86, 24, 45,
			81, 215, 0, 51, 221, 185, 131, 97, 234, 189, 244, 255, 107, 210, 70, 60, 41, 221, 43, 137, 185, 166, 42, 65, 18, 200,
			151, 233, 255, 192, 109, 25, 105, 115, 161, 209, 126, 235, 99, 192, 241, 241, 19, 249, 87, 244, 28, 146, 186, 189, 108,
			9, 243, 132, 4, 105, 53, 162, 8, 235, 84, 107, 213, 59, 158, 113, 227, 120, 162, 50, 237, 123, 70, 187, 83, 73, 146, 13,
			44, 191, 53, 4, 125, 207, 176, 45, 8, 153, 175, 198];
		let mut dest = vec![0;110];
		let mut dest_padded = vec![0;112];
		let mut dest_padded2 = vec![0;128]; // TODO RustLib need an extra 16bytes in dest : looks extra buggy but function is not currently use (keep it private for now)
		encrypt_128_cbc(&key[..16], &salt[..16], &content, &mut dest_padded2)?;
		assert!(&dest_padded2[..112] == &cbc_enc[..]);
		encrypt_128_ctr(&key[..16], &salt[..16], &content, &mut dest)?;
		assert!(&dest[..] == &ctr_enc[..]);
		let mut content_data = content.to_vec();
		inplace_encrypt_128_ctr(&key[..16], &salt[..16], &mut content_data[..])?;
		assert!(&content_data[..] == &ctr_enc[..]);
		decrypt_128_ctr(&key[..16], &salt[..16], &ctr_enc[..], &mut dest)?;
		assert!(&dest[..] == &content[..]);
		let mut content_data = ctr_enc.to_vec();
		inplace_decrypt_128_ctr(&key[..16], &salt[..16], &mut content_data[..])?;
		assert!(&content_data[..] == &content[..]);
		let l = decrypt_128_cbc(&key[..16], &salt[..16], &cbc_enc[..], &mut dest_padded)?;
		assert!(&dest_padded[..l] == &content[..]);
		Ok(())
	}
}<|MERGE_RESOLUTION|>--- conflicted
+++ resolved
@@ -14,11 +14,7 @@
 // You should have received a copy of the GNU General Public License
 // along with Parity.  If not, see <http://www.gnu.org/licenses/>.
 
-<<<<<<< HEAD
-use block_modes::{ BlockMode, BlockModeIv };
-=======
 use block_modes::{BlockMode};
->>>>>>> eade515d
 use block_modes::block_padding::Pkcs7;
 use block_modes::block_padding::ZeroPadding;
 use block_modes::{ Cbc, Ecb };
@@ -29,46 +25,28 @@
 use raes::block_cipher_trait::generic_array::GenericArray;
 
 
-<<<<<<< HEAD
-/// Reusable encoder/decoder for Ecb mode Aes256 with zero padding
-=======
 /// One time encoder/decoder for Ecb mode Aes256 with zero padding
->>>>>>> eade515d
 pub struct AesEcb256(Ecb<Aes256, ZeroPadding>);
 
 impl AesEcb256 {
 
 	/// New encoder/decoder, no iv for ecb
 	pub fn new(key: &[u8]) -> Result<Self, SymmError> {
-<<<<<<< HEAD
-		Ok(AesEcb256(Ecb::new_varkey(key)?))
-=======
 		Ok(AesEcb256(Ecb::new_var(key, &[])?))
->>>>>>> eade515d
 	}
 
 	/// Encrypt data in place without padding. The data length must be a multiple
 	/// of the block size.
-<<<<<<< HEAD
-	pub fn encrypt(&mut self, content: &mut [u8]) -> Result<(), SymmError> {
-		self.0.encrypt_nopad(content)?;
-=======
 	pub fn encrypt(self, content: &mut [u8]) -> Result<(), SymmError> {
         let len = content.len();
 		self.0.encrypt(content, len)?;
->>>>>>> eade515d
 		Ok(())
 	}
 
 	/// Decrypt data in place without padding. The data length must be a multiple
 	/// of the block size.
-<<<<<<< HEAD
-	pub fn decrypt(&mut self, content: &mut [u8]) -> Result<(), SymmError> {
-		self.0.decrypt_nopad(content)?;
-=======
 	pub fn decrypt(self, content: &mut [u8]) -> Result<(), SymmError> {
 		self.0.decrypt(content)?;
->>>>>>> eade515d
 		Ok(())
 	}
 }
@@ -167,17 +145,10 @@
 /// Key (`k`) length and initialisation vector (`iv`) length have to be 16 bytes each.
 /// An error is returned if the input lengths are invalid.
 pub fn decrypt_128_cbc(k: &[u8], iv: &[u8], encrypted: &[u8], dest: &mut [u8]) -> Result<usize, SymmError> {
-<<<<<<< HEAD
-	let encryptor = Cbc::<Aes128, Pkcs7>::new_varkey(k, GenericArray::from_slice(iv))?;
-	&mut dest[..encrypted.len()].copy_from_slice(encrypted);
-	let unpad_length = {
-		encryptor.decrypt_pad(&mut dest[..encrypted.len()])?.len()
-=======
 	let encryptor = Cbc::<Aes128, Pkcs7>::new_var(k, iv)?;
 	&mut dest[..encrypted.len()].copy_from_slice(encrypted);
 	let unpad_length = {
 		encryptor.decrypt(&mut dest[..encrypted.len()])?.len()
->>>>>>> eade515d
 	};
 	Ok(unpad_length)
 }
@@ -190,15 +161,9 @@
 
 	// only use for test could be expose in the future
 	fn encrypt_128_cbc(k: &[u8], iv: &[u8], plain: &[u8], dest: &mut [u8]) -> Result<(), SymmError> {
-<<<<<<< HEAD
-		let encryptor = Cbc::<Aes128, Pkcs7>::new_varkey(k, GenericArray::from_slice(iv))?;
-		&mut dest[..plain.len()].copy_from_slice(plain);
-		encryptor.encrypt_pad(dest, plain.len())?;
-=======
 		let encryptor = Cbc::<Aes128, Pkcs7>::new_var(k, iv)?;
 		&mut dest[..plain.len()].copy_from_slice(plain);
 		encryptor.encrypt(dest, plain.len())?;
->>>>>>> eade515d
 		Ok(())
 	}
 
