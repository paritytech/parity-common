// Copyright 2015-2018 Parity Technologies (UK) Ltd.
// This file is part of Parity.

// Parity is free software: you can redistribute it and/or modify
// it under the terms of the GNU General Public License as published by
// the Free Software Foundation, either version 3 of the License, or
// (at your option) any later version.

// Parity is distributed in the hope that it will be useful,
// but WITHOUT ANY WARRANTY; without even the implied warranty of
// MERCHANTABILITY or FITNESS FOR A PARTICULAR PURPOSE.  See the
// GNU General Public License for more details.

// You should have received a copy of the GNU General Public License
// along with Parity.  If not, see <http://www.gnu.org/licenses/>.

use block_modes::{ BlockMode, BlockModeIv };
use block_modes::block_padding::Pkcs7;
use block_modes::block_padding::ZeroPadding;
use block_modes::{ Cbc, Ecb };
use raes::{ Aes128, Aes256 };
use aes_ctr::{ Aes128Ctr, Aes256Ctr };
use aes_ctr::stream_cipher::{ NewStreamCipher, SyncStreamCipher };
use error::SymmError;
use raes::block_cipher_trait::generic_array::GenericArray;


/// Reusable encoder/decoder for Ecb mode Aes256 with zero padding
pub struct AesEcb256(Ecb<Aes256, ZeroPadding>);

impl AesEcb256 {

	/// New encoder/decoder, no iv for ecb
	pub fn new(key: &[u8]) -> Result<Self, SymmError> {
		Ok(AesEcb256(Ecb::new_varkey(key)?))
	}

	/// Encrypt data in place without padding. The data length must be a multiple
	/// of the block size.
	pub fn encrypt(&mut self, content: &mut [u8]) -> Result<(), SymmError> {
		self.0.encrypt_nopad(content)?;
		Ok(())
	}

	/// Decrypt data in place without padding. The data length must be a multiple
	/// of the block size.
	pub fn decrypt(&mut self, content: &mut [u8]) -> Result<(), SymmError> {
		self.0.decrypt_nopad(content)?;
		Ok(())
	}
}


/// Reusable encoder/decoder for Aes256 in Ctr mode and no padding
pub struct AesCtr256(Aes256Ctr);

impl AesCtr256 {

	/// New encoder/decoder
	pub fn new(key: &[u8], iv: &[u8]) -> Result<Self, SymmError> {
		Ok(AesCtr256(
			Aes256Ctr::new(GenericArray::from_slice(key), GenericArray::from_slice(iv))
		))
	}

	/// In place encrypt a content without padding, the content length must be a multiple 
	/// of the block size.
	pub fn encrypt(&mut self, content: &mut[u8]) -> Result<(), SymmError> {
		self.0.try_apply_keystream(content)?;
		Ok(())
	}

	/// In place decrypt a content without padding, the content length must be a multiple 
	/// of the block size.
	pub fn decrypt(&mut self, content: &mut[u8]) -> Result<(), SymmError> {
		self.0.try_apply_keystream(content)?;
		Ok(())
	}
}

/// Encrypt a message (CTR mode).
///
/// Key (`k`) length and initialisation vector (`iv`) length have to be 16 bytes each.
/// An error is returned if the input lengths are invalid.
/// If possible prefer `inplace_encrypt_128_ctr` to avoid a slice copy.
pub fn encrypt_128_ctr(k: &[u8], iv: &[u8], plain: &[u8], dest: &mut [u8]) -> Result<(), SymmError> {
	let mut encryptor = Aes128Ctr::new(
		GenericArray::from_slice(k),
		GenericArray::from_slice(iv),
	);
	&mut dest[..plain.len()].copy_from_slice(plain);
	encryptor.try_apply_keystream(dest)?;
	Ok(())

}

/// Encrypt a message (CTR mode).
///
/// Key (`k`) length and initialisation vector (`iv`) length have to be 16 bytes each.
/// An error is returned if the input lengths are invalid.
pub fn inplace_encrypt_128_ctr(k: &[u8], iv: &[u8], data: &mut [u8]) -> Result<(), SymmError> {
	let mut encryptor = Aes128Ctr::new(
		GenericArray::from_slice(k),
		GenericArray::from_slice(iv),
	);
	encryptor.try_apply_keystream(data)?;
	Ok(())

}

/// Decrypt a message (CTR mode).
///
/// Key (`k`) length and initialisation vector (`iv`) length have to be 16 bytes each.
/// An error is returned if the input lengths are invalid.
/// If possible prefer `inplace_decrypt_128_ctr` instead.
pub fn decrypt_128_ctr(k: &[u8], iv: &[u8], encrypted: &[u8], dest: &mut [u8]) -> Result<(), SymmError> {
	let mut encryptor = Aes128Ctr::new(
		GenericArray::from_slice(k),
		GenericArray::from_slice(iv),
	);

	&mut dest[..encrypted.len()].copy_from_slice(encrypted);
	encryptor.try_apply_keystream(dest)?;
	Ok(())
}

/// Decrypt a message (CTR mode).
///
/// Key (`k`) length and initialisation vector (`iv`) length have to be 16 bytes each.
/// An error is returned if the input lengths are invalid.
pub fn inplace_decrypt_128_ctr(k: &[u8], iv: &[u8], data: &mut [u8]) -> Result<(), SymmError> {
	let mut encryptor = Aes128Ctr::new(
		GenericArray::from_slice(k),
		GenericArray::from_slice(iv),
	);

	encryptor.try_apply_keystream(data)?;
	Ok(())
}


/// Decrypt a message (CBC mode).
///
/// Key (`k`) length and initialisation vector (`iv`) length have to be 16 bytes each.
/// An error is returned if the input lengths are invalid.
pub fn decrypt_128_cbc(k: &[u8], iv: &[u8], encrypted: &[u8], dest: &mut [u8]) -> Result<usize, SymmError> {
	let encryptor = Cbc::<Aes128, Pkcs7>::new_varkey(k, GenericArray::from_slice(iv))?;
	&mut dest[..encrypted.len()].copy_from_slice(encrypted);
	let unpad_length = {
		encryptor.decrypt_pad(&mut dest[..encrypted.len()])?.len()
	};
	Ok(unpad_length)
}


#[cfg(test)]
mod tests {

	use super::*;

	// only use for test could be expose in the future
	fn encrypt_128_cbc(k: &[u8], iv: &[u8], plain: &[u8], dest: &mut [u8]) -> Result<(), SymmError> {
		let encryptor = Cbc::<Aes128, Pkcs7>::new_varkey(k, GenericArray::from_slice(iv))?;
		&mut dest[..plain.len()].copy_from_slice(plain);
		encryptor.encrypt_pad(dest, plain.len())?;
		Ok(())
	}

	#[test]
	pub fn test_aes_short() -> Result<(),SymmError> {
<<<<<<< HEAD
		let key = include_bytes!("../test/key1");
		let salt = include_bytes!("../test/salt1");
		let content = include_bytes!("../test/content");
		let ctr_enc = include_bytes!("../test/result_128_ctr");
		let cbc_enc = include_bytes!("../test/result_128_cbc");
		let mut dest = vec![0;110];
		let mut dest_padded = vec![0;112];
		let mut dest_padded2 = vec![0;128]; // TODO RustLib need an extra 16bytes in dest : looks extra buggy but function is not currently use (keep it private for now)
		encrypt_128_cbc(&key[..16], &salt[..16], content, &mut dest_padded2)?;
		assert!(&dest_padded2[..112] == &cbc_enc[..]);
		encrypt_128_ctr(&key[..16], &salt[..16], content, &mut dest)?;
=======
		let key = [97, 110, 121, 99, 111, 110, 116, 101, 110, 116, 116, 111, 114, 101, 97, 99, 104, 49, 50, 56, 98, 105, 116, 115, 105, 122, 101, 10];
		let salt = [109, 121, 115, 97, 108, 116, 115, 104, 111, 117, 108, 100, 102, 105, 108, 108, 115, 111, 109, 109, 101, 98, 121, 116, 101, 108, 101, 110, 103, 116, 104, 10];
		let content = [83, 111, 109, 101, 32, 99, 111, 110, 116, 101, 110, 116, 32, 116, 111, 32, 116, 101, 115, 116,
			32, 97, 101, 115, 44, 10, 110, 111, 116, 32, 116, 111, 32, 109, 117, 99, 104, 32, 44, 32, 111, 110, 108, 121,
			32, 118, 101, 114, 121, 32, 98, 97, 115, 105, 99, 32, 116, 101, 115, 116, 32, 116, 111, 32, 97, 118, 111, 105,
			100, 32, 111, 98, 118, 105, 111, 117, 115, 32, 114, 101, 103, 114, 101, 115, 115, 105, 111, 110, 32, 119, 104,
			101, 110, 32, 115, 119, 105, 116, 99, 104, 105, 110, 103, 32, 108, 105, 98, 115, 46, 10];
		let ctr_enc = [65, 55, 246, 75, 24, 117, 30, 233, 218, 139, 91, 251, 251, 179, 171, 69, 60, 244, 249, 44, 238, 60,
			10, 66, 71, 10, 199, 111, 54, 24, 124, 223, 153, 250, 159, 154, 164, 109, 232, 82, 20, 199, 182, 40, 174, 104, 64,
			203, 236, 94, 222, 184, 117, 54, 234, 189, 253, 122, 135, 121, 100, 44, 227, 241, 123, 120, 110, 188, 109, 148, 112,
			160, 131, 205, 116, 104, 232, 8, 22, 170, 80, 231, 155, 246, 255, 115, 101, 5, 234, 104, 220, 199, 192, 166, 181, 156,
			113, 255, 187, 51, 38, 128, 75, 29, 237, 178, 205, 98, 101, 110];
		let cbc_enc = [167, 248, 5, 90, 11, 140, 215, 138, 165, 125, 137, 76, 47, 243, 191, 48, 183, 247, 109, 86, 24, 45,
			81, 215, 0, 51, 221, 185, 131, 97, 234, 189, 244, 255, 107, 210, 70, 60, 41, 221, 43, 137, 185, 166, 42, 65, 18, 200,
			151, 233, 255, 192, 109, 25, 105, 115, 161, 209, 126, 235, 99, 192, 241, 241, 19, 249, 87, 244, 28, 146, 186, 189, 108,
			9, 243, 132, 4, 105, 53, 162, 8, 235, 84, 107, 213, 59, 158, 113, 227, 120, 162, 50, 237, 123, 70, 187, 83, 73, 146, 13,
			44, 191, 53, 4, 125, 207, 176, 45, 8, 153, 175, 198];
		let mut dest = vec![0;110];
		let mut dest_padded = vec![0;112];
		let mut dest_padded2 = vec![0;128]; // TODO RustLib need an extra 16bytes in dest : looks extra buggy but function is not currently use (keep it private for now)
		encrypt_128_cbc(&key[..16], &salt[..16], &content, &mut dest_padded2)?;
		assert!(&dest_padded2[..112] == &cbc_enc[..]);
		encrypt_128_ctr(&key[..16], &salt[..16], &content, &mut dest)?;
>>>>>>> 7a3d75d5
		assert!(&dest[..] == &ctr_enc[..]);
		let mut content_data = content.to_vec();
		inplace_encrypt_128_ctr(&key[..16], &salt[..16], &mut content_data[..])?;
		assert!(&content_data[..] == &ctr_enc[..]);
		decrypt_128_ctr(&key[..16], &salt[..16], &ctr_enc[..], &mut dest)?;
		assert!(&dest[..] == &content[..]);
		let mut content_data = ctr_enc.to_vec();
		inplace_decrypt_128_ctr(&key[..16], &salt[..16], &mut content_data[..])?;
		assert!(&content_data[..] == &content[..]);
		let l = decrypt_128_cbc(&key[..16], &salt[..16], &cbc_enc[..], &mut dest_padded)?;
		assert!(&dest_padded[..l] == &content[..]);
		Ok(())
	}
}<|MERGE_RESOLUTION|>--- conflicted
+++ resolved
@@ -168,19 +168,6 @@
 
 	#[test]
 	pub fn test_aes_short() -> Result<(),SymmError> {
-<<<<<<< HEAD
-		let key = include_bytes!("../test/key1");
-		let salt = include_bytes!("../test/salt1");
-		let content = include_bytes!("../test/content");
-		let ctr_enc = include_bytes!("../test/result_128_ctr");
-		let cbc_enc = include_bytes!("../test/result_128_cbc");
-		let mut dest = vec![0;110];
-		let mut dest_padded = vec![0;112];
-		let mut dest_padded2 = vec![0;128]; // TODO RustLib need an extra 16bytes in dest : looks extra buggy but function is not currently use (keep it private for now)
-		encrypt_128_cbc(&key[..16], &salt[..16], content, &mut dest_padded2)?;
-		assert!(&dest_padded2[..112] == &cbc_enc[..]);
-		encrypt_128_ctr(&key[..16], &salt[..16], content, &mut dest)?;
-=======
 		let key = [97, 110, 121, 99, 111, 110, 116, 101, 110, 116, 116, 111, 114, 101, 97, 99, 104, 49, 50, 56, 98, 105, 116, 115, 105, 122, 101, 10];
 		let salt = [109, 121, 115, 97, 108, 116, 115, 104, 111, 117, 108, 100, 102, 105, 108, 108, 115, 111, 109, 109, 101, 98, 121, 116, 101, 108, 101, 110, 103, 116, 104, 10];
 		let content = [83, 111, 109, 101, 32, 99, 111, 110, 116, 101, 110, 116, 32, 116, 111, 32, 116, 101, 115, 116,
@@ -204,7 +191,6 @@
 		encrypt_128_cbc(&key[..16], &salt[..16], &content, &mut dest_padded2)?;
 		assert!(&dest_padded2[..112] == &cbc_enc[..]);
 		encrypt_128_ctr(&key[..16], &salt[..16], &content, &mut dest)?;
->>>>>>> 7a3d75d5
 		assert!(&dest[..] == &ctr_enc[..]);
 		let mut content_data = content.to_vec();
 		inplace_encrypt_128_ctr(&key[..16], &salt[..16], &mut content_data[..])?;
