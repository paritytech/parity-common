// Copyright 2015-2018 Parity Technologies (UK) Ltd.
// This file is part of Parity.

// Parity is free software: you can redistribute it and/or modify
// it under the terms of the GNU General Public License as published by
// the Free Software Foundation, either version 3 of the License, or
// (at your option) any later version.

// Parity is distributed in the hope that it will be useful,
// but WITHOUT ANY WARRANTY; without even the implied warranty of
// MERCHANTABILITY or FITNESS FOR A PARTICULAR PURPOSE.  See the
// GNU General Public License for more details.

// You should have received a copy of the GNU General Public License
// along with Parity.  If not, see <http://www.gnu.org/licenses/>.

use digest::{Sha256, Sha512};
use rdigest::generic_array::{GenericArray, typenum::U32, typenum::U64};
use rhmac::{Hmac, Mac as _};
use rsha2;
use std::marker::PhantomData;
use std::ops::Deref;
use memzero::Memzero;

/// HMAC signature.
#[derive(Debug)]
pub struct Signature<T>(HashInner, PhantomData<T>);

#[derive(Debug)]
enum HashInner {
	Sha256(GenericArray<u8, U32>),
	Sha512(GenericArray<u8, U64>),
}

impl<T> Deref for Signature<T> {
	type Target = [u8];

	fn deref(&self) -> &Self::Target {
		match &self.0 {
			HashInner::Sha256(a) => a.as_slice(),
			HashInner::Sha512(a) => a.as_slice(),
		}
	}
}

/// HMAC signing key.
pub struct SigKey<T>(KeyInner, PhantomData<T>);

#[derive(PartialEq)]
// Using `Box[u8]` guarantees no reallocation can happen
struct DisposableBox(Memzero<Box<[u8]>>);

impl std::fmt::Debug for DisposableBox {
	fn fmt(&self, f: &mut std::fmt::Formatter) -> std::fmt::Result {
		write!(f, "{:?}", &self.0.as_ref())
	}
}

impl DisposableBox {
	fn from_slice(data: &[u8]) -> Self {
		Self(Memzero::from(data.to_vec().into_boxed_slice()))
	}
}

#[derive(Debug, PartialEq)]
enum KeyInner {
<<<<<<< HEAD
	Sha256(GenericArray<u8, U32>),
	Sha512(GenericArray<u8, U64>),
=======
	Sha256(DisposableBox),
	Sha512(DisposableBox),
>>>>>>> 9259d43f
}

impl SigKey<Sha256> {
	pub fn sha256(key: &[u8]) -> SigKey<Sha256> {
		SigKey(
			KeyInner::Sha256(DisposableBox::from_slice(key)),
			PhantomData
		)
	}
}

impl SigKey<Sha512> {
	pub fn sha512(key: &[u8]) -> SigKey<Sha512> {
		SigKey(
			KeyInner::Sha512(DisposableBox::from_slice(key)),
			PhantomData
		)
	}
}

/// Compute HMAC signature of `data`.
pub fn sign<T>(k: &SigKey<T>, data: &[u8]) -> Signature<T> {
	let mut signer = Signer::with(k);
	signer.update(data);
	signer.sign()
}

/// Stateful HMAC computation.
pub struct Signer<T>(SignerInner, PhantomData<T>);

enum SignerInner {
	Sha256(Hmac<rsha2::Sha256>),
	Sha512(Hmac<rsha2::Sha512>),
}

impl<T> Signer<T> {
	pub fn with(key: &SigKey<T>) -> Signer<T> {
		match &key.0 {
			KeyInner::Sha256(key_bytes) => {
				Signer(
					SignerInner::Sha256(
						Hmac::<rsha2::Sha256>::new_varkey(&key_bytes.0)
							.expect("always returns Ok; qed")
					),
					PhantomData
				)
			},
			KeyInner::Sha512(key_bytes) => {
				Signer(
					SignerInner::Sha512(
						Hmac::<rsha2::Sha512>::new_varkey(&key_bytes.0)
							.expect("always returns Ok; qed")
					), PhantomData
				)
			},
		}
	}

	pub fn update(&mut self, data: &[u8]) {
		match &mut self.0 {
			SignerInner::Sha256(hmac) => hmac.input(data),
			SignerInner::Sha512(hmac) => hmac.input(data),
		}
	}

	pub fn sign(self) -> Signature<T> {
		match self.0 {
			SignerInner::Sha256(hmac) => Signature(HashInner::Sha256(hmac.result().code()), PhantomData),
			SignerInner::Sha512(hmac) => Signature(HashInner::Sha512(hmac.result().code()), PhantomData),
		}
	}
}

/// HMAC signature verification key.
pub struct VerifyKey<T>(KeyInner, PhantomData<T>);

impl VerifyKey<Sha256> {
	pub fn sha256(key: &[u8]) -> VerifyKey<Sha256> {
		VerifyKey(
			KeyInner::Sha256(DisposableBox::from_slice(key)),
			PhantomData
		)
	}
}

impl VerifyKey<Sha512> {
	pub fn sha512(key: &[u8]) -> VerifyKey<Sha512> {
		VerifyKey(
			KeyInner::Sha512(DisposableBox::from_slice(key)),
			PhantomData
		)
	}
}

/// Verify HMAC signature of `data`.
pub fn verify<T>(key: &VerifyKey<T>, data: &[u8], sig: &[u8]) -> bool {
	match &key.0 {
		KeyInner::Sha256(key_bytes) => {
			let mut ctx = Hmac::<rsha2::Sha256>::new_varkey(&key_bytes.0)
				.expect("always returns Ok; qed");
			ctx.input(data);
			ctx.verify(sig).is_ok()
		},
		KeyInner::Sha512(key_bytes) => {
			let mut ctx = Hmac::<rsha2::Sha512>::new_varkey(&key_bytes.0)
				.expect("always returns Ok; qed");
			ctx.input(data);
			ctx.verify(sig).is_ok()
		},
	}
}

#[cfg(test)]
mod test;<|MERGE_RESOLUTION|>--- conflicted
+++ resolved
@@ -64,13 +64,8 @@
 
 #[derive(Debug, PartialEq)]
 enum KeyInner {
-<<<<<<< HEAD
-	Sha256(GenericArray<u8, U32>),
-	Sha512(GenericArray<u8, U64>),
-=======
 	Sha256(DisposableBox),
 	Sha512(DisposableBox),
->>>>>>> 9259d43f
 }
 
 impl SigKey<Sha256> {
