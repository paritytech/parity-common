--- conflicted
+++ resolved
@@ -18,59 +18,38 @@
 
 #[macro_use]
 extern crate quick_error;
-<<<<<<< HEAD
 #[macro_use]
 extern crate lazy_static;
-#[cfg(not(target_arch = "wasm32"))]
-extern crate ring;
 #[cfg(target_arch = "wasm32")]
 extern crate subtle;
-=======
->>>>>>> eade515d
 extern crate tiny_keccak;
 extern crate scrypt as rscrypt;
 extern crate ripemd160 as rripemd160;
 extern crate sha2 as rsha2;
 extern crate digest as rdigest;
-<<<<<<< HEAD
+extern crate hmac as rhmac;
 extern crate aes as raes;
 extern crate aes_ctr;
 extern crate block_modes;
 extern crate parity_util_mem as mem;
+extern crate pbkdf2 as rpbkdf2;
+#[cfg(not(target_arch = "wasm32"))]
+extern crate constant_time_eq;
 
 /// reexport clear_on_drop crate
 pub mod clear_on_drop {
 	pub use mem::clear_on_drop::*;
 }
 
+
 /// reexport `Memzero` from `mem`
 pub use mem::Memzero;
-=======
-extern crate hmac as rhmac;
-extern crate aes as raes;
-extern crate aes_ctr;
-extern crate block_modes;
-extern crate pbkdf2 as rpbkdf2;
-extern crate constant_time_eq;
->>>>>>> eade515d
 
 pub mod traits;
 pub mod aes;
-<<<<<<< HEAD
-#[cfg(not(target_arch = "wasm32"))]
-pub mod aes_gcm;
-// could create a less safe RustCrypto based aes_gcm here if needed for wasm
-=======
->>>>>>> eade515d
 pub mod error;
 pub mod scrypt;
 pub mod digest;
-#[cfg(not(target_arch = "wasm32"))]
-pub mod hmac;
-#[cfg(all(not(target_arch = "wasm32"), any(test, feature="alt")))]
-pub mod hmac_alt;
-#[path = "hmac_alt.rs"]
-#[cfg(target_arch = "wasm32")]
 pub mod hmac;
 
 
@@ -84,12 +63,6 @@
 #[cfg(target_arch = "wasm32")]
 pub mod secp256k1;
 
-#[cfg(all(not(target_arch = "wasm32"), any(test, feature="alt")))]
-pub mod pbkdf2_alt;
-#[cfg(not(target_arch = "wasm32"))]
-pub mod pbkdf2;
-#[path = "pbkdf2_alt.rs"]
-#[cfg(target_arch = "wasm32")]
 pub mod pbkdf2;
 
 pub use error::Error;
@@ -134,17 +107,11 @@
 
 #[cfg(not(target_arch = "wasm32"))]
 pub fn is_equal(a: &[u8], b: &[u8]) -> bool {
-<<<<<<< HEAD
-	ring::constant_time::verify_slices_are_equal(a, b).is_ok()
+	constant_time_eq::constant_time_eq(a, b)
 }
 
 #[cfg(target_arch = "wasm32")]
 pub fn is_equal(a: &[u8], b: &[u8]) -> bool {
 	use subtle::ConstantTimeEq;
 	a.ct_eq(b).unwrap_u8() == 1
-}
-
-=======
-	constant_time_eq::constant_time_eq(a, b)
-}
->>>>>>> eade515d
+}