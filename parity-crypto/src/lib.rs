--- conflicted
+++ resolved
@@ -16,11 +16,6 @@
 
 //! Crypto utils used by ethstore and network.
 
-<<<<<<< HEAD
-extern crate ethereum_types;
-=======
-extern crate crypto as rcrypto;
->>>>>>> e16441a8
 #[macro_use]
 extern crate quick_error;
 extern crate ring;
