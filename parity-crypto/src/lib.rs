--- conflicted
+++ resolved
@@ -28,16 +28,12 @@
 extern crate aes_ctr;
 extern crate block_modes;
 extern crate pbkdf2 as rpbkdf2;
-<<<<<<< HEAD
 extern crate subtle;
-=======
-extern crate constant_time_eq;
 extern crate memzero;
 
 #[cfg(test)]
 extern crate hex_literal;
 
->>>>>>> 9259d43f
 
 pub mod aes;
 pub mod error;
