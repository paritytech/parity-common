[package]
name = "parity-crypto"
version = "0.4.0-beta.3"
authors = ["Parity Technologies <admin@parity.io>"]
repository = "https://github.com/paritytech/parity-common"
description = "Crypto utils used by ethstore and network."
license = "GPL-3.0"
autobenches = false

[[bench]]
name = "bench"
harness = false


[dependencies]
quick-error = "1.2.2"
tiny-keccak = "1.4"
scrypt = { version = "0.2", default-features = false }
ripemd160 = "0.8.0"
sha2 = "0.8.0"
digest = "0.8"
hmac = "0.7"
aes = "0.3.2"
aes-ctr = "0.3.0"
block-modes = "0.3.3"
pbkdf2 = "0.3.0"
<<<<<<< HEAD
subtle = "2.1"
=======
constant_time_eq = "0.1.3"
memzero = "0.1"
>>>>>>> 9259d43f

[dev-dependencies]
criterion = "0.2"
hex-literal = "0.2"<|MERGE_RESOLUTION|>--- conflicted
+++ resolved
@@ -24,12 +24,8 @@
 aes-ctr = "0.3.0"
 block-modes = "0.3.3"
 pbkdf2 = "0.3.0"
-<<<<<<< HEAD
 subtle = "2.1"
-=======
-constant_time_eq = "0.1.3"
 memzero = "0.1"
->>>>>>> 9259d43f
 
 [dev-dependencies]
 criterion = "0.2"
