[package]
name = "parity-crypto"
version = "0.4.2"
authors = ["Parity Technologies <admin@parity.io>"]
repository = "https://github.com/paritytech/parity-common"
description = "Crypto utils used by ethstore and network."
license = "GPL-3.0"
autobenches = false
edition = "2018"

[[bench]]
name = "bench"
harness = false
required-features = ["publickey"]

[dependencies]
<<<<<<< HEAD
tiny-keccak = "1.5.0"
scrypt = { version = "0.2.0", default-features = false }
=======
tiny-keccak = "1.4"
parity-secp256k1 = { version = "0.7.0", optional = true }
ethereum-types = { version = "0.8.0", optional = true }
lazy_static = { version = "1.0", optional = true }
scrypt = { version = "0.2", default-features = false }
>>>>>>> b479b82f
ripemd160 = "0.8.0"
sha2 = "0.8.0"
digest = "0.8.1"
hmac = "0.7.1"
aes = "0.3.2"
aes-ctr = "0.3.0"
block-modes = "0.3.3"
pbkdf2 = "0.3.0"
<<<<<<< HEAD
subtle = "2.2.1"
zeroize = { version = "1.0.0", default-features = false }

[dev-dependencies]
criterion = "0.3.0"
hex-literal = "0.2.1"
=======
rand = "0.7.2"
rustc-hex = "2.0"
subtle = "2.1"
zeroize = "0.9.1"

[dev-dependencies]
criterion = "0.2"
hex-literal = "0.2"

[features]
default = []
# public key crypto utils
# moved from ethkey module in parity ethereum repository
publickey = ["parity-secp256k1", "lazy_static", "ethereum-types"]
>>>>>>> b479b82f
<|MERGE_RESOLUTION|>--- conflicted
+++ resolved
@@ -14,16 +14,11 @@
 required-features = ["publickey"]
 
 [dependencies]
-<<<<<<< HEAD
 tiny-keccak = "1.5.0"
 scrypt = { version = "0.2.0", default-features = false }
-=======
-tiny-keccak = "1.4"
 parity-secp256k1 = { version = "0.7.0", optional = true }
 ethereum-types = { version = "0.8.0", optional = true }
 lazy_static = { version = "1.0", optional = true }
-scrypt = { version = "0.2", default-features = false }
->>>>>>> b479b82f
 ripemd160 = "0.8.0"
 sha2 = "0.8.0"
 digest = "0.8.1"
@@ -32,26 +27,17 @@
 aes-ctr = "0.3.0"
 block-modes = "0.3.3"
 pbkdf2 = "0.3.0"
-<<<<<<< HEAD
 subtle = "2.2.1"
 zeroize = { version = "1.0.0", default-features = false }
+rand = "0.7.2"
+rustc-hex = "2.0"
 
 [dev-dependencies]
 criterion = "0.3.0"
 hex-literal = "0.2.1"
-=======
-rand = "0.7.2"
-rustc-hex = "2.0"
-subtle = "2.1"
-zeroize = "0.9.1"
-
-[dev-dependencies]
-criterion = "0.2"
-hex-literal = "0.2"
 
 [features]
 default = []
 # public key crypto utils
 # moved from ethkey module in parity ethereum repository
-publickey = ["parity-secp256k1", "lazy_static", "ethereum-types"]
->>>>>>> b479b82f
+publickey = ["parity-secp256k1", "lazy_static", "ethereum-types"]