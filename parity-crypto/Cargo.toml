[package]
name = "parity-crypto"
version = "0.3.1"
authors = ["Parity Technologies <admin@parity.io>"]
repository = "https://github.com/paritytech/parity-common"
description = "Crypto utils used by ethstore and network."
license = "GPL-3.0"
autobenches = false

[[bench]]
name = "bench"
harness = false


[dependencies]
quick-error = "1.2.2"
tiny-keccak = "1.4"
scrypt = { version = "0.1.1", default-features = false }
ripemd160 = "0.8.0"
sha2 = "0.8.0"
digest = "0.8"
<<<<<<< HEAD
aes = "0.3.2"
aes-ctr = "0.3.0"
block-modes = "0.2.0"
lazy_static = "1.0" # for secp
parity-util-mem = { version = "0.1", path = "../mem" }

[target.'cfg(not(target_arch = "wasm32"))'.dependencies]
ring = "0.13"
#secp256k1 = "0.11"
secp256k1 = { git = "https://github.com/cheme/rust-secp256k1", branch = "parity-eth" }
hmac = { version = "0.7", optional = true }
libsecp256k1 = { path = "./libsecp256k1", optional = true }
pbkdf2 = { version = "0.3", default-features = false, optional = true }

[target.'cfg(target_arch = "wasm32")'.dependencies]
hmac = "0.7"
subtle = { version = "1.0" }
# libsecp256k1 = { version = "0.1", package = "libsecp256k1" } // requires 'rename-dependency' in stable
libsecp256k1 = { path = "./libsecp256k1" }
pbkdf2 = { version = "0.3", default-features = false }

[dev-dependencies]
hmac = "0.7"
# libsecp256k1 = { version = "0.1", package = "libsecp256k1" } // requires 'rename-dependency' in stable
libsecp256k1 = { path = "./libsecp256k1" }
pbkdf2 = { version = "0.3", default-features = false }
criterion = "0.2"
rand = "0.4"

[features]
# expose alternative wasm32 implementation for testing and benchmarks
alt = ["hmac", "libsecp256k1", "pbkdf2"]
nightly = ["subtle/nightly"]
volatile-erase = ["parity-util-mem/volatile-erase"]
=======
hmac = "0.7"
aes = "0.3.2"
aes-ctr = "0.3.0"
block-modes = "0.3.3"
pbkdf2 = "0.3.0"
constant_time_eq = "0.1.3"

[dev-dependencies]
criterion = "0.2"
>>>>>>> eade515d
<|MERGE_RESOLUTION|>--- conflicted
+++ resolved
@@ -19,49 +19,35 @@
 ripemd160 = "0.8.0"
 sha2 = "0.8.0"
 digest = "0.8"
-<<<<<<< HEAD
-aes = "0.3.2"
-aes-ctr = "0.3.0"
-block-modes = "0.2.0"
-lazy_static = "1.0" # for secp
-parity-util-mem = { version = "0.1", path = "../mem" }
-
-[target.'cfg(not(target_arch = "wasm32"))'.dependencies]
-ring = "0.13"
-#secp256k1 = "0.11"
-secp256k1 = { git = "https://github.com/cheme/rust-secp256k1", branch = "parity-eth" }
-hmac = { version = "0.7", optional = true }
-libsecp256k1 = { path = "./libsecp256k1", optional = true }
-pbkdf2 = { version = "0.3", default-features = false, optional = true }
-
-[target.'cfg(target_arch = "wasm32")'.dependencies]
-hmac = "0.7"
-subtle = { version = "1.0" }
-# libsecp256k1 = { version = "0.1", package = "libsecp256k1" } // requires 'rename-dependency' in stable
-libsecp256k1 = { path = "./libsecp256k1" }
-pbkdf2 = { version = "0.3", default-features = false }
-
-[dev-dependencies]
-hmac = "0.7"
-# libsecp256k1 = { version = "0.1", package = "libsecp256k1" } // requires 'rename-dependency' in stable
-libsecp256k1 = { path = "./libsecp256k1" }
-pbkdf2 = { version = "0.3", default-features = false }
-criterion = "0.2"
-rand = "0.4"
-
-[features]
-# expose alternative wasm32 implementation for testing and benchmarks
-alt = ["hmac", "libsecp256k1", "pbkdf2"]
-nightly = ["subtle/nightly"]
-volatile-erase = ["parity-util-mem/volatile-erase"]
-=======
 hmac = "0.7"
 aes = "0.3.2"
 aes-ctr = "0.3.0"
 block-modes = "0.3.3"
 pbkdf2 = "0.3.0"
 constant_time_eq = "0.1.3"
+lazy_static = "1.0" # for secp
+parity-util-mem = { version = "0.1", path = "../parity-util-mem" }
+
+
+[target.'cfg(not(target_arch = "wasm32"))'.dependencies]
+#secp256k1 = "0.11"
+secp256k1 = { git = "https://github.com/cheme/rust-secp256k1", branch = "parity-eth" }
+libsecp256k1 = { path = "./libsecp256k1", optional = true }
+
+[target.'cfg(target_arch = "wasm32")'.dependencies]
+subtle = { version = "1.0" }
+# libsecp256k1 = { version = "0.1", package = "libsecp256k1" } // requires 'rename-dependency' in stable
+libsecp256k1 = { path = "./libsecp256k1" }
 
 [dev-dependencies]
-criterion = "0.2"
->>>>>>> eade515d
+# libsecp256k1 = { version = "0.1", package = "libsecp256k1" } // requires 'rename-dependency' in stable
+libsecp256k1 = { path = "./libsecp256k1" }
+#criterion = "0.2.11"
+rand = "0.4"
+
+
+[features]
+# expose alternative wasm32 implementation for testing and benchmarks
+alt = ["libsecp256k1"]
+nightly = ["subtle/nightly"]
+volatile-erase = ["parity-util-mem/volatile-erase"]