[package]
name = "primitive-types"
<<<<<<< HEAD
version = "0.2.0"
=======
version = "0.3.0"
>>>>>>> c72aacea
authors = ["Parity Technologies <admin@parity.io>"]
license = "Apache-2.0/MIT"
homepage = "https://github.com/paritytech/parity-common"
description = "Primitive types shared by Ethereum and Substrate"

[dependencies]
<<<<<<< HEAD
fixed-hash = { version = "0.4", path = "../fixed-hash", default-features = false }
uint = { version = "0.7", path = "../uint", default-features = false }
impl-serde = { version = "0.1", path = "impls/serde", default-features = false, optional = true }
impl-codec = { version = "0.1", path = "impls/codec", default-features = false, optional = true }
impl-rlp = { version = "0.1", path = "impls/rlp", default-features = false, optional = true }
=======
fixed-hash = { version = "0.3", path = "../fixed-hash", default-features = false }
uint = { version = "0.7", path = "../uint", default-features = false }
impl-serde = { version = "0.2", path = "impls/serde", default-features = false, optional = true }
impl-codec = { version = "0.2", path = "impls/codec", default-features = false, optional = true }
impl-rlp = { version = "0.2", path = "impls/rlp", default-features = false, optional = true }
>>>>>>> c72aacea

[features]
default = ["std"]
std = ["uint/std", "fixed-hash/std", "impl-codec/std"]
byteorder = ["fixed-hash/byteorder"]
libc = ["fixed-hash/libc"]
rustc-hex = ["fixed-hash/rustc-hex"]
serde = ["std", "impl-serde"]
codec = ["impl-codec"]
rlp = ["std", "impl-rlp"]<|MERGE_RESOLUTION|>--- conflicted
+++ resolved
@@ -1,29 +1,17 @@
 [package]
 name = "primitive-types"
-<<<<<<< HEAD
-version = "0.2.0"
-=======
-version = "0.3.0"
->>>>>>> c72aacea
+version = "0.4.0"
 authors = ["Parity Technologies <admin@parity.io>"]
 license = "Apache-2.0/MIT"
 homepage = "https://github.com/paritytech/parity-common"
 description = "Primitive types shared by Ethereum and Substrate"
 
 [dependencies]
-<<<<<<< HEAD
 fixed-hash = { version = "0.4", path = "../fixed-hash", default-features = false }
-uint = { version = "0.7", path = "../uint", default-features = false }
-impl-serde = { version = "0.1", path = "impls/serde", default-features = false, optional = true }
-impl-codec = { version = "0.1", path = "impls/codec", default-features = false, optional = true }
-impl-rlp = { version = "0.1", path = "impls/rlp", default-features = false, optional = true }
-=======
-fixed-hash = { version = "0.3", path = "../fixed-hash", default-features = false }
-uint = { version = "0.7", path = "../uint", default-features = false }
+uint = { version = "0.8", path = "../uint", default-features = false }
 impl-serde = { version = "0.2", path = "impls/serde", default-features = false, optional = true }
 impl-codec = { version = "0.2", path = "impls/codec", default-features = false, optional = true }
 impl-rlp = { version = "0.2", path = "impls/rlp", default-features = false, optional = true }
->>>>>>> c72aacea
 
 [features]
 default = ["std"]
