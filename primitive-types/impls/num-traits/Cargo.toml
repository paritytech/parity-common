--- conflicted
+++ resolved
@@ -9,12 +9,4 @@
 
 [dependencies]
 num-traits = { version = "0.2", default-features = false }
-<<<<<<< HEAD
-uint = { version = "0.9.0", path = "../../../uint", default-features = false }
-
-[features]
-default = ["std"]
-std = ["num-traits/std", "uint/std"]
-=======
-uint = { version = "0.8.5", path = "../../../uint", default-features = false }
->>>>>>> f98a93d7
+uint = { version = "0.9.0", path = "../../../uint", default-features = false }