--- conflicted
+++ resolved
@@ -12,13 +12,8 @@
 
 [dev-dependencies]
 criterion = "0.3.0"
-<<<<<<< HEAD
 serde_derive = "1.0.101"
 serde_json = "1.0.41"
-=======
-serde_derive = "1.0"
-serde_json = "1.0"
->>>>>>> b479b82f
 uint = "0.8.1"
 
 [[bench]]
