[package]
name = "kvdb-web"
version = "0.8.0"
authors = ["Parity Technologies <admin@parity.io>"]
repository = "https://github.com/paritytech/parity-common"
description = "A key-value database for use in browsers"
documentation = "https://docs.rs/kvdb-web/"
license = "MIT OR Apache-2.0"
edition = "2018"

[dependencies]
<<<<<<< HEAD
wasm-bindgen = "0.2.54"
js-sys = "0.3.31"
kvdb = { version = "0.8", path = "../kvdb" }
kvdb-memorydb = { version = "0.8", path = "../kvdb-memorydb" }
futures = "0.3"
log = "0.4.8"
=======
wasm-bindgen = "0.2.69"
js-sys = "0.3.46"
kvdb = { version = "0.7", path = "../kvdb" }
kvdb-memorydb = { version = "0.7", path = "../kvdb-memorydb" }
futures = "0.3.8"
log = "0.4.11"
>>>>>>> 64dd79e4
send_wrapper = "0.5.0"
parity-util-mem = { path = "../parity-util-mem", version = "0.8", default-features = false }

[dependencies.web-sys]
version = "0.3.46"
features = [
	'console',
	'Window',
	'IdbFactory',
	'IdbDatabase',
	'IdbTransaction',
	'IdbTransactionMode',
	'IdbOpenDbRequest',
	'IdbRequest',
	'IdbObjectStore',
	'Event',
	'EventTarget',
	'IdbCursor',
	'IdbCursorWithValue',
	'IdbKeyRange',
	'DomStringList',
]

[dev-dependencies]
console_log = "0.2.0"
<<<<<<< HEAD
kvdb-shared-tests = { path = "../kvdb-shared-tests", version = "0.6" }
wasm-bindgen-test = "0.3.4"
wasm-bindgen-futures = "0.4.4"
=======
kvdb-shared-tests = { path = "../kvdb-shared-tests", version = "0.5" }
wasm-bindgen-test = "0.3.19"
wasm-bindgen-futures = "0.4.19"
>>>>>>> 64dd79e4
<|MERGE_RESOLUTION|>--- conflicted
+++ resolved
@@ -9,21 +9,12 @@
 edition = "2018"
 
 [dependencies]
-<<<<<<< HEAD
-wasm-bindgen = "0.2.54"
-js-sys = "0.3.31"
-kvdb = { version = "0.8", path = "../kvdb" }
-kvdb-memorydb = { version = "0.8", path = "../kvdb-memorydb" }
-futures = "0.3"
-log = "0.4.8"
-=======
 wasm-bindgen = "0.2.69"
 js-sys = "0.3.46"
 kvdb = { version = "0.7", path = "../kvdb" }
 kvdb-memorydb = { version = "0.7", path = "../kvdb-memorydb" }
 futures = "0.3.8"
 log = "0.4.11"
->>>>>>> 64dd79e4
 send_wrapper = "0.5.0"
 parity-util-mem = { path = "../parity-util-mem", version = "0.8", default-features = false }
 
@@ -49,12 +40,6 @@
 
 [dev-dependencies]
 console_log = "0.2.0"
-<<<<<<< HEAD
 kvdb-shared-tests = { path = "../kvdb-shared-tests", version = "0.6" }
-wasm-bindgen-test = "0.3.4"
-wasm-bindgen-futures = "0.4.4"
-=======
-kvdb-shared-tests = { path = "../kvdb-shared-tests", version = "0.5" }
 wasm-bindgen-test = "0.3.19"
-wasm-bindgen-futures = "0.4.19"
->>>>>>> 64dd79e4
+wasm-bindgen-futures = "0.4.19"