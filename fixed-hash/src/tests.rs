construct_fixed_hash!{ struct H32(4); }
construct_fixed_hash!{ struct H64(8); }
construct_fixed_hash!{ struct H128(16); }
construct_fixed_hash!{ struct H160(20); }
construct_fixed_hash!{ struct H256(32); }

impl_fixed_hash_conversions!(H256, H160);

mod repeat_byte {
	use super::*;

	#[test]
	fn patterns() {
		assert_eq!(H32::repeat_byte(0xFF), H32::from([0xFF; 4]));
		assert_eq!(H32::repeat_byte(0xAA), H32::from([0xAA; 4]));
	}

	#[test]
	fn zero() {
		assert_eq!(H32::repeat_byte(0x0), H32::zero());
		assert_eq!(H32::repeat_byte(0x0), H32::from([0x0; 4]));
	}
}

#[test]
fn len_bytes() {
	assert_eq!(H32::len_bytes(), 4);
	assert_eq!(H64::len_bytes(), 8);
	assert_eq!(H128::len_bytes(), 16);
	assert_eq!(H160::len_bytes(), 20);
	assert_eq!(H256::len_bytes(), 32);
}

#[test]
fn as_bytes() {
	assert_eq!(H32::from([0x55; 4]).as_bytes(), &[0x55; 4]);
	assert_eq!(H32::from([0x42; 4]).as_bytes_mut(), &mut [0x42; 4]);
}

mod assign_from_slice {
	use super::*;

	#[test]
	fn zeros_to_ones() {
		assert_eq!(H32::from([0xFF; 4]), {
			let mut cmp = H32::zero();
			cmp.assign_from_slice(&[0xFF; 4]);
			cmp
		});
	}

	#[test]
	#[should_panic]
	fn fail_too_few_elems() {
		let mut dummy = H32::zero();
		dummy.assign_from_slice(&[0x42; 3]);
	}

	#[test]
	#[should_panic]
	fn fail_too_many_elems() {
		let mut dummy = H32::zero();
		dummy.assign_from_slice(&[0x42; 5]);
	}
}

mod from_slice {
	use super::*;

	#[test]
	fn simple() {
		assert_eq!(H32::from([0x10; 4]), H32::from_slice(&[0x10; 4]));
	}

	#[test]
	#[should_panic]
	fn fail_too_few_elems() {
		H32::from_slice(&[0x10; 3]);
	}

	#[test]
	#[should_panic]
	fn fail_too_many_elems() {
		H32::from_slice(&[0x10; 5]);
	}
}

mod covers {
	use super::*;

	#[test]
	fn simple() {
		assert!(H32::from([0xFF; 4]).covers(&H32::zero()));
		assert!(!(H32::zero().covers(&H32::from([0xFF; 4]))));
	}

	#[test]
	fn zero_covers_zero() {
		assert!(H32::zero().covers(&H32::zero()));
	}

	#[test]
	fn ones_covers_ones() {
		assert!(H32::from([0xFF; 4]).covers(&H32::from([0xFF; 4])));
	}

	#[test]
	fn complex_covers() {
		#[rustfmt::skip]
		assert!(
			H32::from([0b0110_0101, 0b1000_0001, 0b1010_1010, 0b0110_0011]).covers(&
			H32::from([0b0010_0100, 0b1000_0001, 0b0010_1010, 0b0110_0010]))
		);
	}

	#[test]
	fn complex_uncovers() {
		#[rustfmt::skip]
		assert!(
			!(
				H32::from([0b0010_0100, 0b1000_0001, 0b0010_1010, 0b0110_0010]).covers(&
				H32::from([0b0110_0101, 0b1000_0001, 0b1010_1010, 0b0110_0011]))
			)
		);
	}
}

mod is_zero {
	use super::*;

	#[test]
	fn all_true() {
		assert!(H32::zero().is_zero());
		assert!(H64::zero().is_zero());
		assert!(H128::zero().is_zero());
		assert!(H160::zero().is_zero());
		assert!(H256::zero().is_zero());
	}

	#[test]
	fn all_false() {
		assert!(!H32::repeat_byte(42).is_zero());
		assert!(!H64::repeat_byte(42).is_zero());
		assert!(!H128::repeat_byte(42).is_zero());
		assert!(!H160::repeat_byte(42).is_zero());
		assert!(!H256::repeat_byte(42).is_zero());
	}
}

#[cfg(feature = "byteorder")]
mod to_low_u64 {
	use super::*;

	#[test]
	fn smaller_size() {
		assert_eq!(
			H32::from([0x01, 0x23, 0x45, 0x67]).to_low_u64_be(),
			0x0123_4567
		);
		assert_eq!(
			H32::from([0x01, 0x23, 0x45, 0x67]).to_low_u64_le(),
			0x6745_2301_0000_0000
		);
	}

	#[test]
	fn equal_size() {
		assert_eq!(
			H64::from([0x01, 0x23, 0x45, 0x67, 0x89, 0xAB, 0xCD, 0xEF]).to_low_u64_le(),
			0xEFCD_AB89_6745_2301
		);
		assert_eq!(
			H64::from([0x01, 0x23, 0x45, 0x67, 0x89, 0xAB, 0xCD, 0xEF]).to_low_u64_be(),
			0x0123_4567_89AB_CDEF
		)
	}

	#[test]
	#[rustfmt::skip]
	fn larger_size() {
		assert_eq!(
			H128::from([
				0x01, 0x23, 0x45, 0x67,
				0x89, 0xAB, 0xCD, 0xEF,
				0x09, 0x08, 0x07, 0x06,
				0x05, 0x04, 0x03, 0x02
			]).to_low_u64_be(),
			0x0908070605040302
		);
		assert_eq!(
			H128::from([
				0x01, 0x23, 0x45, 0x67,
				0x89, 0xAB, 0xCD, 0xEF,
				0x09, 0x08, 0x07, 0x06,
				0x05, 0x04, 0x03, 0x02
			]).to_low_u64_le(),
			0x0203040506070809
		)
	}
}

#[cfg(feature = "byteorder")]
mod from_low_u64 {
	use super::*;

	#[test]
	fn smaller_size() {
		assert_eq!(
			H32::from_low_u64_be(0x0123_4567_89AB_CDEF),
			H32::from([0x01, 0x23, 0x45, 0x67])
		);
		assert_eq!(
			H32::from_low_u64_le(0x0123_4567_89AB_CDEF),
			H32::from([0xEF, 0xCD, 0xAB, 0x89])
		);
	}

	#[test]
	fn equal_size() {
		assert_eq!(
			H64::from_low_u64_be(0x0123_4567_89AB_CDEF),
			H64::from([0x01, 0x23, 0x45, 0x67, 0x89, 0xAB, 0xCD, 0xEF])
		);
		assert_eq!(
			H64::from_low_u64_le(0x0123_4567_89AB_CDEF),
			H64::from([0xEF, 0xCD, 0xAB, 0x89, 0x67, 0x45, 0x23, 0x01])
		)
	}

	#[test]
	#[rustfmt::skip]
	fn larger_size() {
		assert_eq!(
			H128::from_low_u64_be(0x0123_4567_89AB_CDEF),
			H128::from([
				0x00, 0x00, 0x00, 0x00, 0x00, 0x00, 0x00, 0x00,
				0x01, 0x23, 0x45, 0x67, 0x89, 0xAB, 0xCD, 0xEF
			])
		);
		assert_eq!(
			H128::from_low_u64_le(0x0123_4567_89AB_CDEF),
			H128::from([
				0x00, 0x00, 0x00, 0x00, 0x00, 0x00, 0x00, 0x00,
				0xEF, 0xCD, 0xAB, 0x89, 0x67, 0x45, 0x23, 0x01
			])
		)
	}
}

#[cfg(feature = "rand")]
mod rand {
	use super::*;
<<<<<<< HEAD
	use ::rand::{SeedableRng, rngs::StdRng};
=======
	use rand::SeedableRng;
	use rand_xorshift::XorShiftRng;
>>>>>>> c2f593c5

	#[test]
	fn random() {
		let default_seed = <StdRng as SeedableRng>::Seed::default();
		let mut rng = StdRng::from_seed(default_seed);
		assert_eq!(
			H32::random_using(&mut rng),
			H32::from([0x82, 0xa0, 0x7f, 0x0e])
		);
	}

	#[test]
	fn randomize() {
		let default_seed = <StdRng as SeedableRng>::Seed::default();
		let mut rng = StdRng::from_seed(default_seed);
		assert_eq!(
			{
				let mut ret = H32::zero();
				ret.randomize_using(&mut rng);
				ret
			},
			H32::from([0x82, 0xa0, 0x7f, 0x0e])
		)
	}
}

#[cfg(feature = "rustc-hex")]
mod from_str {
	use super::*;

	#[test]
	fn valid() {
		use crate::core_::str::FromStr;

		assert_eq!(
			H64::from_str("0123456789ABCDEF").unwrap(),
			H64::from([0x01, 0x23, 0x45, 0x67, 0x89, 0xAB, 0xCD, 0xEF])
		)
	}

	#[test]
	fn empty_str() {
		use crate::core_::str::FromStr;
		assert!(H64::from_str("").is_err())
	}

	#[test]
	fn invalid_digits() {
		use crate::core_::str::FromStr;
		assert!(H64::from_str("Hello, World!").is_err())
	}

	#[test]
	fn too_many_digits() {
		use crate::core_::str::FromStr;
		assert!(H64::from_str("0123456789ABCDEF0").is_err())
	}
}

#[test]
fn from_h160_to_h256() {
	let h160 = H160::from([
		0xEF, 0x2D, 0x6D, 0x19, 0x40, 0x84, 0xC2, 0xDE, 0x36, 0xE0, 0xDA, 0xBF, 0xCE, 0x45, 0xD0,
		0x46, 0xB3, 0x7D, 0x11, 0x06,
	]);
	let h256 = H256::from(h160);
	let expected = H256::from([
		0x00, 0x00, 0x00, 0x00, 0x00, 0x00, 0x00, 0x00, 0x00, 0x00, 0x00, 0x00, 0xEF, 0x2D, 0x6D,
		0x19, 0x40, 0x84, 0xC2, 0xDE, 0x36, 0xE0, 0xDA, 0xBF, 0xCE, 0x45, 0xD0, 0x46, 0xB3, 0x7D,
		0x11, 0x06,
	]);
	assert_eq!(h256, expected);
}

#[test]
#[rustfmt::skip]
fn from_h256_to_h160_lossless() {
	let h256 = H256::from([
		0x00, 0x00, 0x00, 0x00, 0x00, 0x00, 0x00, 0x00, 0x00, 0x00, 0x00, 0x00,
		0xEF, 0x2D, 0x6D, 0x19, 0x40, 0x84, 0xC2, 0xDE, 0x36, 0xE0,
		0xDA, 0xBF, 0xCE, 0x45, 0xD0, 0x46, 0xB3, 0x7D, 0x11, 0x06,
	]);
	let h160 = H160::from(h256);
	let expected = H160::from([
		0xEF, 0x2D, 0x6D, 0x19, 0x40, 0x84, 0xC2, 0xDE, 0x36, 0xE0, 0xDA, 0xBF, 0xCE, 0x45, 0xD0,
		0x46, 0xB3, 0x7D, 0x11, 0x06,
	]);
	assert_eq!(h160, expected);
}

#[test]
#[rustfmt::skip]
fn from_h256_to_h160_lossy() {
	let h256 = H256::from([
		0xFF, 0xFF, 0xFF, 0xFF, 0xFF, 0xFF, 0xFF, 0xFF, 0xFF, 0xFF, 0xFF, 0xFF,
		0xEF, 0x2D, 0x6D, 0x19, 0x40, 0x84, 0xC2, 0xDE, 0x36, 0xE0,
		0xDA, 0xBF, 0xCE, 0x45, 0xD0, 0x46, 0xB3, 0x7D, 0x11, 0x06,
	]);
	let h160 = H160::from(h256);
	let expected = H160::from([
		0xEF, 0x2D, 0x6D, 0x19, 0x40, 0x84, 0xC2, 0xDE, 0x36, 0xE0,
		0xDA, 0xBF, 0xCE, 0x45, 0xD0, 0x46, 0xB3, 0x7D, 0x11, 0x06,
	]);
	assert_eq!(h160, expected);
}

#[cfg(all(feature = "std", feature = "byteorder"))]
#[test]
fn display_and_debug() {
	fn test_for(x: u64, hex: &'static str, display: &'static str) {
		let hash = H64::from_low_u64_be(x);

		assert_eq!(format!("{}", hash), format!("0x{}", display));
		assert_eq!(format!("{:?}", hash), format!("0x{}", hex));
		assert_eq!(format!("{:x}", hash), hex);
		assert_eq!(format!("{:#x}", hash), format!("0x{}", hex));
	}

	test_for(0x0001, "0000000000000001", "0000…0001");
	test_for(0x000f, "000000000000000f", "0000…000f");
	test_for(0x0010, "0000000000000010", "0000…0010");
	test_for(0x00ff, "00000000000000ff", "0000…00ff");
	test_for(0x0100, "0000000000000100", "0000…0100");
	test_for(0x0fff, "0000000000000fff", "0000…0fff");
	test_for(0x1000, "0000000000001000", "0000…1000");
}

mod ops {
	use super::*;

	fn lhs() -> H32 {
		H32::from([0b0011_0110, 0b0001_0011, 0b1010_1010, 0b0001_0010])
	}

	fn rhs() -> H32 {
		H32::from([0b0101_0101, 0b1111_1111, 0b1100_1100, 0b0000_1111])
	}

	#[test]
	fn bitand() {
		assert_eq!(
			lhs() & rhs(),
			H32::from([
				0b0011_0110 & 0b0101_0101,
				0b0001_0011 & 0b1111_1111,
				0b1010_1010 & 0b1100_1100,
				0b0001_0010 & 0b0000_1111
			])
		)
	}

	#[test]
	fn bitor() {
		assert_eq!(
			lhs() | rhs(),
			H32::from([
				0b0011_0110 | 0b0101_0101,
				0b0001_0011 | 0b1111_1111,
				0b1010_1010 | 0b1100_1100,
				0b0001_0010 | 0b0000_1111
			])
		)
	}

	#[test]
	fn bitxor() {
		assert_eq!(
			lhs() ^ rhs(),
			H32::from([
				0b0011_0110 ^ 0b0101_0101,
				0b0001_0011 ^ 0b1111_1111,
				0b1010_1010 ^ 0b1100_1100,
				0b0001_0010 ^ 0b0000_1111
			])
		)
	}
}<|MERGE_RESOLUTION|>--- conflicted
+++ resolved
@@ -250,12 +250,8 @@
 #[cfg(feature = "rand")]
 mod rand {
 	use super::*;
-<<<<<<< HEAD
-	use ::rand::{SeedableRng, rngs::StdRng};
-=======
 	use rand::SeedableRng;
 	use rand_xorshift::XorShiftRng;
->>>>>>> c2f593c5
 
 	#[test]
 	fn random() {
