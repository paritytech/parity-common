// Copyright 2020 Parity Technologies
//
// Licensed under the Apache License, Version 2.0 <LICENSE-APACHE or
// http://www.apache.org/licenses/LICENSE-2.0> or the MIT license
// <LICENSE-MIT or http://opensource.org/licenses/MIT>, at your
// option. This file may not be copied, modified, or distributed
// except according to those terms.

//! Key-Value store abstraction.

use smallvec::SmallVec;
use std::io;

mod io_stats;

/// Required length of prefixes.
pub const PREFIX_LEN: usize = 12;

/// Database value.
pub type DBValue = Vec<u8>;
/// Database keys.
pub type DBKey = SmallVec<[u8; 32]>;

pub use io_stats::{IoStats, Kind as IoStatsKind};

/// Write transaction. Batches a sequence of put/delete operations for efficiency.
#[derive(Default, Clone, PartialEq)]
pub struct DBTransaction {
	/// Database operations.
	pub ops: Vec<DBOp>,
}

/// Database operation.
#[derive(Clone, PartialEq)]
pub enum DBOp {
	Insert { col: u32, key: DBKey, value: DBValue },
	Delete { col: u32, key: DBKey },
	DeletePrefix { col: u32, prefix: DBKey },
}

impl DBOp {
	/// Returns the key associated with this operation.
	pub fn key(&self) -> &[u8] {
		match *self {
			DBOp::Insert { ref key, .. } => key,
			DBOp::Delete { ref key, .. } => key,
			DBOp::DeletePrefix { ref prefix, .. } => prefix,
		}
	}

	/// Returns the column associated with this operation.
	pub fn col(&self) -> u32 {
		match *self {
			DBOp::Insert { col, .. } => col,
			DBOp::Delete { col, .. } => col,
			DBOp::DeletePrefix { col, .. } => col,
		}
	}
}

impl DBTransaction {
	/// Create new transaction.
	pub fn new() -> DBTransaction {
		DBTransaction::with_capacity(256)
	}

	/// Create new transaction with capacity.
	pub fn with_capacity(cap: usize) -> DBTransaction {
		DBTransaction { ops: Vec::with_capacity(cap) }
	}

	/// Insert a key-value pair in the transaction. Any existing value will be overwritten upon write.
	pub fn put(&mut self, col: u32, key: &[u8], value: &[u8]) {
		self.ops.push(DBOp::Insert { col, key: DBKey::from_slice(key), value: value.to_vec() })
	}

	/// Insert a key-value pair in the transaction. Any existing value will be overwritten upon write.
	pub fn put_vec(&mut self, col: u32, key: &[u8], value: Vec<u8>) {
		self.ops.push(DBOp::Insert { col, key: DBKey::from_slice(key), value });
	}

	/// Delete value by key.
	pub fn delete(&mut self, col: u32, key: &[u8]) {
		self.ops.push(DBOp::Delete { col, key: DBKey::from_slice(key) });
	}

	/// Delete value by key.
	pub fn delete_prefix(&mut self, col: u32, prefix: &[u8]) {
		self.ops.push(DBOp::DeletePrefix { col, prefix: DBKey::from_slice(prefix) });
	}

}

/// Generic key-value database.
///
/// The `KeyValueDB` deals with "column families", which can be thought of as distinct
/// stores within a database. Keys written in one column family will not be accessible from
/// any other. The number of column families must be specified at initialization, with a
/// differing interface for each database.
///
/// The API laid out here, along with the `Sync` bound implies interior synchronization for
/// implementation.
pub trait KeyValueDB: Sync + Send + parity_util_mem::MallocSizeOf {
	/// Helper to create a new transaction.
	fn transaction(&self) -> DBTransaction {
		DBTransaction::new()
	}

	/// Get a value by key.
	fn get(&self, col: u32, key: &[u8]) -> io::Result<Option<DBValue>>;

	/// Get the first value matching the given prefix.
	fn get_by_prefix(&self, col: u32, prefix: &[u8]) -> Option<Box<[u8]>>;

	/// Write a transaction of changes to the backing store.
<<<<<<< HEAD
	fn write(&self, transaction: DBTransaction) -> io::Result<()> {
		self.write_buffered(transaction);
		self.flush()
	}

	/// Delete all prefixed key (do not delete buffered values and
	/// do not support atomic operation in a transaction).
	fn delete_prefix(&self, col: u32, prefix: &[u8]) -> io::Result<()> {
		// default unefficient implementation.
		let mut transaction = DBTransaction::new();
		self.iter_from_prefix(col, prefix).for_each(|(key, _)| {
			transaction.delete_prefix(col, &key[..]);
		});
		self.write(transaction)
	}

	/// Flush all buffered data.
	fn flush(&self) -> io::Result<()>;
=======
	fn write(&self, transaction: DBTransaction) -> io::Result<()>;
>>>>>>> 7093b7e6

	/// Iterate over the data for a given column.
	fn iter<'a>(&'a self, col: u32) -> Box<dyn Iterator<Item = (Box<[u8]>, Box<[u8]>)> + 'a>;

	/// Iterate over the data for a given column, starting from a given prefix.
	fn iter_from_prefix<'a>(
		&'a self,
		col: u32,
		prefix: &'a [u8],
	) -> Box<dyn Iterator<Item = (Box<[u8]>, Box<[u8]>)> + 'a>;

	/// Attempt to replace this database with a new one located at the given path.
	fn restore(&self, new_db: &str) -> io::Result<()>;

	/// Query statistics.
	///
	/// Not all kvdb implementations are able or expected to implement this, so by
	/// default, empty statistics is returned. Also, not all kvdb implementation
	/// can return every statistic or configured to do so (some statistics gathering
	/// may impede the performance and might be off by default).
	fn io_stats(&self, _kind: IoStatsKind) -> IoStats {
		IoStats::empty()
	}
}

/// Return for a start inclusive prefix, the non inclusive end.
pub fn end_prefix(prefix: &[u8]) -> Vec<u8> {
	let mut end_range = prefix.to_vec();
	loop {
		if end_range.len() == 0 {
			return end_range;
		}
		let end_index = end_range.len() - 1;
		if end_range[end_index] < u8::max_value() {
			end_range[end_index] = end_range[end_index] + 1;
			return end_range;
		} else {
			end_range.pop();
		};
	};
}<|MERGE_RESOLUTION|>--- conflicted
+++ resolved
@@ -113,11 +113,7 @@
 	fn get_by_prefix(&self, col: u32, prefix: &[u8]) -> Option<Box<[u8]>>;
 
 	/// Write a transaction of changes to the backing store.
-<<<<<<< HEAD
-	fn write(&self, transaction: DBTransaction) -> io::Result<()> {
-		self.write_buffered(transaction);
-		self.flush()
-	}
+	fn write(&self, transaction: DBTransaction) -> io::Result<()>;
 
 	/// Delete all prefixed key (do not delete buffered values and
 	/// do not support atomic operation in a transaction).
@@ -129,12 +125,6 @@
 		});
 		self.write(transaction)
 	}
-
-	/// Flush all buffered data.
-	fn flush(&self) -> io::Result<()>;
-=======
-	fn write(&self, transaction: DBTransaction) -> io::Result<()>;
->>>>>>> 7093b7e6
 
 	/// Iterate over the data for a given column.
 	fn iter<'a>(&'a self, col: u32) -> Box<dyn Iterator<Item = (Box<[u8]>, Box<[u8]>)> + 'a>;
