--- conflicted
+++ resolved
@@ -173,15 +173,9 @@
 		assert_eq!(end_prefix(&[5, 255, 255]), Some(vec![6]));
 		assert_eq!(end_prefix(&[255, 255, 255]), None);
 
-<<<<<<< HEAD
 		assert_eq!(end_prefix(&[0x00, 0xff]), Some(vec![0x01]));
 		assert_eq!(end_prefix(&[0xff]), None);
 		assert_eq!(end_prefix(&[]), None);
-=======
-		assert_eq!(end_prefix(&[0x00, 0xff]), vec![0x01]);
-		assert_eq!(end_prefix(&[0xff]), vec![]);
-		assert_eq!(end_prefix(b"0"), b"1".to_vec());
-		assert_eq!(end_prefix(&[]), vec![]);
->>>>>>> a52fbeb0
+		assert_eq!(end_prefix(b"0"), Some(b"1".to_vec()));
 	}
 }