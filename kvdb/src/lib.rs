--- conflicted
+++ resolved
@@ -26,7 +26,7 @@
 pub const PREFIX_LEN: usize = 12;
 
 /// Database value.
-pub type DBValue = SmallVec<[u8; 128]>;
+pub type DBValue = Vec<u8>;
 /// Database keys.
 pub type DBKey = SmallVec<[u8; 32]>;
 
@@ -40,13 +40,8 @@
 /// Database operation.
 #[derive(Clone, PartialEq)]
 pub enum DBOp {
-<<<<<<< HEAD
-	Insert { col: Option<u32>, key: DBKey, value: DBValue },
-	Delete { col: Option<u32>, key: DBKey },
-=======
-	Insert { col: u32, key: ElasticArray32<u8>, value: DBValue },
-	Delete { col: u32, key: ElasticArray32<u8> },
->>>>>>> 83c9ccda
+	Insert { col: u32, key: DBKey, value: DBValue },
+	Delete { col: u32, key: DBKey },
 }
 
 impl DBOp {
@@ -79,39 +74,18 @@
 	}
 
 	/// Insert a key-value pair in the transaction. Any existing value will be overwritten upon write.
-<<<<<<< HEAD
-	pub fn put(&mut self, col: Option<u32>, key: &[u8], value: &[u8]) {
-		self.ops.push(DBOp::Insert { col, key: DBKey::from_slice(key), value: DBValue::from_slice(value) })
-	}
-
-	/// Insert a key-value pair in the transaction. Any existing value will be overwritten upon write.
-	pub fn put_vec(&mut self, col: Option<u32>, key: &[u8], value: Bytes) {
-		self.ops.push(DBOp::Insert { col, key: DBKey::from_slice(key), value: DBValue::from_vec(value) });
-	}
-
-	/// Delete value by key.
-	pub fn delete(&mut self, col: Option<u32>, key: &[u8]) {
-		self.ops.push(DBOp::Delete { col, key: DBKey::from_slice(key) });
-=======
 	pub fn put(&mut self, col: u32, key: &[u8], value: &[u8]) {
-		let mut ekey = ElasticArray32::new();
-		ekey.append_slice(key);
-		self.ops.push(DBOp::Insert { col, key: ekey, value: DBValue::from_slice(value) });
+		self.ops.push(DBOp::Insert { col, key: DBKey::from_slice(key), value: value.to_vec() })
 	}
 
 	/// Insert a key-value pair in the transaction. Any existing value will be overwritten upon write.
 	pub fn put_vec(&mut self, col: u32, key: &[u8], value: Bytes) {
-		let mut ekey = ElasticArray32::new();
-		ekey.append_slice(key);
-		self.ops.push(DBOp::Insert { col, key: ekey, value: DBValue::from_vec(value) });
+		self.ops.push(DBOp::Insert { col, key: DBKey::from_slice(key), value });
 	}
 
 	/// Delete value by key.
 	pub fn delete(&mut self, col: u32, key: &[u8]) {
-		let mut ekey = ElasticArray32::new();
-		ekey.append_slice(key);
-		self.ops.push(DBOp::Delete { col, key: ekey });
->>>>>>> 83c9ccda
+		self.ops.push(DBOp::Delete { col, key: DBKey::from_slice(key) });
 	}
 }
 
