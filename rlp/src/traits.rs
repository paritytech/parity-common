// Copyright 2015-2017 Parity Technologies
//
// Licensed under the Apache License, Version 2.0 <LICENSE-APACHE or
// http://www.apache.org/licenses/LICENSE-2.0> or the MIT license
// <LICENSE-MIT or http://opensource.org/licenses/MIT>, at your
// option. This file may not be copied, modified, or distributed
// except according to those terms.

//! Common RLP traits
<<<<<<< HEAD
#[cfg(not(feature = "std"))]
use alloc::vec::Vec;

use super::error::DecoderError;
use super::rlpin::Rlp;
use super::stream::RlpStream;
=======
use crate::{DecoderError, Rlp, RlpStream};
>>>>>>> b6dc277b

/// RLP decodable trait
pub trait Decodable: Sized {
	/// Decode a value from RLP bytes
	fn decode(rlp: &Rlp) -> Result<Self, DecoderError>;
}

/// Structure encodable to RLP
pub trait Encodable {
	/// Append a value to the stream
	fn rlp_append(&self, s: &mut RlpStream);

	/// Get rlp-encoded bytes for this instance
	fn rlp_bytes(&self) -> Vec<u8> {
		let mut s = RlpStream::new();
		self.rlp_append(&mut s);
		s.drain()
	}
}<|MERGE_RESOLUTION|>--- conflicted
+++ resolved
@@ -7,16 +7,12 @@
 // except according to those terms.
 
 //! Common RLP traits
-<<<<<<< HEAD
 #[cfg(not(feature = "std"))]
 use alloc::vec::Vec;
 
-use super::error::DecoderError;
-use super::rlpin::Rlp;
-use super::stream::RlpStream;
-=======
-use crate::{DecoderError, Rlp, RlpStream};
->>>>>>> b6dc277b
+use crate::error::DecoderError;
+use crate::rlpin::Rlp;
+use crate::stream::RlpStream;
 
 /// RLP decodable trait
 pub trait Decodable: Sized {
