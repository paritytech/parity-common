// Copyright 2015-2017 Parity Technologies
//
// Licensed under the Apache License, Version 2.0 <LICENSE-APACHE or
// http://www.apache.org/licenses/LICENSE-2.0> or the MIT license
// <LICENSE-MIT or http://opensource.org/licenses/MIT>, at your
// option. This file may not be copied, modified, or distributed
// except according to those terms.

#[cfg(not(feature = "std"))]
use alloc::vec::Vec;
use core::borrow::Borrow;

use crate::traits::Encodable;

#[derive(Debug, Copy, Clone)]
struct ListInfo {
	position: usize,
	current: usize,
	max: Option<usize>,
}

impl ListInfo {
	fn new(position: usize, max: Option<usize>) -> ListInfo {
		ListInfo {
			position,
			current: 0,
			max,
		}
	}
}

/// Appendable rlp encoder.
pub struct RlpStream {
	unfinished_lists: Vec<ListInfo>,
	buffer: Vec<u8>,
	finished_list: bool,
}

impl Default for RlpStream {
	fn default() -> Self {
		RlpStream::new()
	}
}

impl RlpStream {
	/// Initializes instance of empty `Stream`.
	pub fn new() -> Self {
		RlpStream {
			unfinished_lists: Vec::with_capacity(16),
			buffer: Vec::with_capacity(1024),
			finished_list: false,
		}
	}

	/// Initializes the `Stream` as a list.
	pub fn new_list(len: usize) -> Self {
		let mut stream = RlpStream::new();
		stream.begin_list(len);
		stream
	}

	/// Apends null to the end of stream, chainable.
	///
	/// ```rust
	/// extern crate rlp;
	/// use rlp::*;
	///
	/// fn main () {
	/// 	let mut stream = RlpStream::new_list(2);
	/// 	stream.append_empty_data().append_empty_data();
	/// 	let out = stream.out();
	/// 	assert_eq!(out, vec![0xc2, 0x80, 0x80]);
	/// }
	/// ```
	pub fn append_empty_data(&mut self) -> &mut Self {
		// self push raw item
		self.buffer.push(0x80);

		// try to finish and prepend the length
		self.note_appended(1);

		// return chainable self
		self
	}

	/// Drain the object and return the underlying ElasticArray. Panics if it is not finished.
	pub fn drain(self) -> Vec<u8> {
		self.out()
	}

	/// Appends raw (pre-serialised) RLP data. Use with caution. Chainable.
	pub fn append_raw(&mut self, bytes: &[u8], item_count: usize) -> &mut Self {
		// push raw items
		self.buffer.extend_from_slice(bytes);

		// try to finish and prepend the length
		self.note_appended(item_count);

		// return chainable self
		self
	}

	/// Appends value to the end of stream, chainable.
	///
	/// ```rust
	/// extern crate rlp;
	/// use rlp::*;
	///
	/// fn main () {
	/// 	let mut stream = RlpStream::new_list(2);
	/// 	stream.append(&"cat").append(&"dog");
	/// 	let out = stream.out();
	/// 	assert_eq!(out, vec![0xc8, 0x83, b'c', b'a', b't', 0x83, b'd', b'o', b'g']);
	/// }
	/// ```
	pub fn append<E>(&mut self, value: &E) -> &mut Self where E: Encodable {
		self.finished_list = false;
		value.rlp_append(self);
		if !self.finished_list {
			self.note_appended(1);
		}
		self
	}

	/// Appends iterator to the end of stream, chainable.
	///
	/// ```rust
	/// extern crate rlp;
	/// use rlp::*;
	///
	/// fn main () {
	/// 	let mut stream = RlpStream::new_list(2);
	/// 	stream.append(&"cat").append_iter("dog".as_bytes().iter().cloned());
	/// 	let out = stream.out();
	/// 	assert_eq!(out, vec![0xc8, 0x83, b'c', b'a', b't', 0x83, b'd', b'o', b'g']);
	/// }
	/// ```
	pub fn append_iter<I>(&mut self, value: I) -> &mut Self
	where I: IntoIterator<Item = u8>,
	{
		self.finished_list = false;
		self.encoder().encode_iter(value);
		if !self.finished_list {
			self.note_appended(1);
		}
		self
	}

	/// Appends list of values to the end of stream, chainable.
	pub fn append_list<E, K>(&mut self, values: &[K]) -> &mut Self where E: Encodable, K: Borrow<E> {
		self.begin_list(values.len());
		for value in values {
			self.append(value.borrow());
		}
		self
	}

	/// Appends value to the end of stream, but do not count it as an appended item.
	/// It's useful for wrapper types
	pub fn append_internal<E>(&mut self, value: &E) -> &mut Self where E: Encodable {
		value.rlp_append(self);
		self
	}

	/// Declare appending the list of given size, chainable.
	///
	/// ```rust
	/// extern crate rlp;
	/// use rlp::*;
	///
	/// fn main () {
	/// 	let mut stream = RlpStream::new_list(2);
	/// 	stream.begin_list(2).append(&"cat").append(&"dog");
	/// 	stream.append(&"");
	/// 	let out = stream.out();
	/// 	assert_eq!(out, vec![0xca, 0xc8, 0x83, b'c', b'a', b't', 0x83, b'd', b'o', b'g', 0x80]);
	/// }
	/// ```
	pub fn begin_list(&mut self, len: usize) -> &mut RlpStream {
		self.finished_list = false;
		match len {
			0 => {
				// we may finish, if the appended list len is equal 0
				self.buffer.push(0xc0u8);
				self.note_appended(1);
				self.finished_list = true;
			},
			_ => {
				// payload is longer than 1 byte only for lists > 55 bytes
				// by pushing always this 1 byte we may avoid unnecessary shift of data
				self.buffer.push(0);

				let position = self.buffer.len();
				self.unfinished_lists.push(ListInfo::new(position, Some(len)));
			},
		}

		// return chainable self
		self
	}

	/// Declare appending the list of unknown size, chainable.
	pub fn begin_unbounded_list(&mut self) -> &mut RlpStream {
		self.finished_list = false;
		// payload is longer than 1 byte only for lists > 55 bytes
		// by pushing always this 1 byte we may avoid unnecessary shift of data
		self.buffer.push(0);
		let position = self.buffer.len();
		self.unfinished_lists.push(ListInfo::new(position, None));
		// return chainable self
		self
	}

	/// Appends raw (pre-serialised) RLP data. Checks for size oveflow.
	pub fn append_raw_checked(&mut self, bytes: &[u8], item_count: usize, max_size: usize) -> bool {
		if self.estimate_size(bytes.len()) > max_size {
			return false;
		}
		self.append_raw(bytes, item_count);
		true
	}

	/// Calculate total RLP size for appended payload.
	pub fn estimate_size(&self, add: usize) -> usize {
		let total_size = self.buffer.len() + add;
		let mut base_size = total_size;
		for list in &self.unfinished_lists[..] {
			let len = total_size - list.position;
			if len > 55 {
				let leading_empty_bytes = (len as u64).leading_zeros() as usize / 8;
				let size_bytes = 8 - leading_empty_bytes;
				base_size += size_bytes;
			}
		}
		base_size
	}

	/// Returns current RLP size in bytes for the data pushed into the list.
	pub fn len(&self) -> usize {
		self.estimate_size(0)
	}

	/// Clear the output stream so far.
	///
	/// ```rust
	/// extern crate rlp;
	/// use rlp::*;
	///
	/// fn main () {
	/// 	let mut stream = RlpStream::new_list(3);
	/// 	stream.append(&"cat");
	/// 	stream.clear();
	/// 	stream.append(&"dog");
	/// 	let out = stream.out();
	/// 	assert_eq!(out, vec![0x83, b'd', b'o', b'g']);
	/// }
	pub fn clear(&mut self) {
		// clear bytes
		self.buffer.clear();

		// clear lists
		self.unfinished_lists.clear();
	}

	/// Returns true if stream doesnt expect any more items.
	///
	/// ```rust
	/// extern crate rlp;
	/// use rlp::*;
	///
	/// fn main () {
	/// 	let mut stream = RlpStream::new_list(2);
	/// 	stream.append(&"cat");
	/// 	assert_eq!(stream.is_finished(), false);
	/// 	stream.append(&"dog");
	/// 	assert_eq!(stream.is_finished(), true);
	/// 	let out = stream.out();
	/// 	assert_eq!(out, vec![0xc8, 0x83, b'c', b'a', b't', 0x83, b'd', b'o', b'g']);
	/// }
	pub fn is_finished(&self) -> bool {
		self.unfinished_lists.is_empty()
	}

	/// Get raw encoded bytes
	pub fn as_raw(&self) -> &[u8] {
		//&self.encoder.bytes
		&self.buffer
	}

	/// Streams out encoded bytes.
	///
	/// panic! if stream is not finished.
	pub fn out(self) -> Vec<u8> {
		if self.is_finished() {
			self.buffer
		} else {
			panic!()
		}
	}

	/// Try to finish lists
	fn note_appended(&mut self, inserted_items: usize) {
<<<<<<< HEAD
		if self.unfinished_lists.is_empty() {
=======
		if self.unfinished_lists.len() == 0 {
>>>>>>> e807a899
			return;
		}

		let back = self.unfinished_lists.len() - 1;
		let should_finish = match self.unfinished_lists.get_mut(back) {
			None => false,
			Some(ref mut x) => {
				x.current += inserted_items;
				match x.max {
					Some(ref max) if x.current > *max => panic!("You cannot append more items then you expect!"),
					Some(ref max) => x.current == *max,
					_ => false,
				}
			}
		};
		if should_finish {
			let x = self.unfinished_lists.pop().unwrap();
			let len = self.buffer.len() - x.position;
			self.encoder().insert_list_payload(len, x.position);
			self.note_appended(1);
		}
		self.finished_list = should_finish;
	}

	pub fn encoder(&mut self) -> BasicEncoder {
		BasicEncoder::new(self)
	}

	/// Finalize current unbounded list. Panics if no unbounded list has been opened.
	pub fn complete_unbounded_list(&mut self) {
		let list = self.unfinished_lists.pop().expect("No open list.");
		if list.max.is_some() {
			panic!("List type mismatch.");
		}
		let len = self.buffer.len() - list.position;
		self.encoder().insert_list_payload(len, list.position);
		self.note_appended(1);
		self.finished_list = true;
	}
}

pub struct BasicEncoder<'a> {
	buffer: &'a mut Vec<u8>,
}

impl<'a> BasicEncoder<'a> {
	fn new(stream: &'a mut RlpStream) -> Self {
		BasicEncoder {
			buffer: &mut stream.buffer
		}
	}

	fn insert_size(&mut self, size: usize, position: usize) -> u8 {
		let size = size as u32;
		let leading_empty_bytes = size.leading_zeros() as usize / 8;
		let size_bytes = 4 - leading_empty_bytes as u8;
		let buffer: [u8; 4] = size.to_be_bytes();
		assert!(position <= self.buffer.len());

		self.buffer.extend_from_slice(&buffer[leading_empty_bytes..]);
		self.buffer[position..].rotate_right(size_bytes as usize);
		size_bytes as u8
	}

	/// Inserts list prefix at given position
	fn insert_list_payload(&mut self, len: usize, pos: usize) {
		// 1 byte was already reserved for payload earlier
		match len {
			0..=55 => {
				self.buffer[pos - 1] = 0xc0u8 + len as u8;
			},
			_ => {
				let inserted_bytes = self.insert_size(len, pos);
				self.buffer[pos - 1] = 0xf7u8 + inserted_bytes;
			}
		};
	}

	pub fn encode_value(&mut self, value: &[u8]) {
		self.encode_iter(value.iter().cloned());
	}

	/// Pushes encoded value to the end of buffer
	pub fn encode_iter<I>(&mut self, value: I)
	where I: IntoIterator<Item=u8>,
	{
		let mut value = value.into_iter();
		let len = match value.size_hint() {
			(lower, Some(upper)) if lower == upper => lower,
			_ => {
				let value = value.collect::<Vec<_>>();
				return self.encode_iter(value);
			}
		};
		match len {
			// just 0
			0 => self.buffer.push(0x80u8),
<<<<<<< HEAD
			len @ 1..=55 => {
=======
			len @ 1 ..= 55 => {
>>>>>>> e807a899
				let first = value.next().expect("iterator length is higher than 1");
				if len == 1 && first < 0x80 {
					// byte is its own encoding if < 0x80
					self.buffer.push(first);
				} else {
					// (prefix + length), followed by the string
					self.buffer.push(0x80u8 + len as u8);
					self.buffer.push(first);
					self.buffer.extend(value);
				}
			}
			// (prefix + length of length), followed by the length, followd by the string
			len => {
				self.buffer.push(0);
				let position = self.buffer.len();
				let inserted_bytes = self.insert_size(len, position);
				self.buffer[position - 1] = 0xb7 + inserted_bytes;
				self.buffer.extend(value);
			}
		}
	}
}<|MERGE_RESOLUTION|>--- conflicted
+++ resolved
@@ -300,11 +300,7 @@
 
 	/// Try to finish lists
 	fn note_appended(&mut self, inserted_items: usize) {
-<<<<<<< HEAD
 		if self.unfinished_lists.is_empty() {
-=======
-		if self.unfinished_lists.len() == 0 {
->>>>>>> e807a899
 			return;
 		}
 
@@ -402,11 +398,7 @@
 		match len {
 			// just 0
 			0 => self.buffer.push(0x80u8),
-<<<<<<< HEAD
 			len @ 1..=55 => {
-=======
-			len @ 1 ..= 55 => {
->>>>>>> e807a899
 				let first = value.next().expect("iterator length is higher than 1");
 				if len == 1 && first < 0x80 {
 					// byte is its own encoding if < 0x80
