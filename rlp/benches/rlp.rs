--- conflicted
+++ resolved
@@ -14,15 +14,9 @@
 
 #![feature(test)]
 
-<<<<<<< HEAD
-extern crate test;
-
-=======
 // TODO: get rid of this one fine day: https://doc.rust-lang.org/nightly/edition-guide/rust-2018/module-system/path-clarity.html#an-exception
 extern crate test;
 
-use primitive_types::U256;
->>>>>>> b6dc277b
 use rlp::{RlpStream, Rlp};
 use test::Bencher;
 
